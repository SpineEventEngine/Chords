--- conflicted
+++ resolved
@@ -269,12 +269,8 @@
  *
  * @param appWindow The main application's window.
  */
-<<<<<<< HEAD
-public class ApplicationUI(public val appWindow: AppWindow) {
-=======
 public class ApplicationUI
 internal constructor(private val appWindow: AppWindow) {
->>>>>>> 5810f7ba
 
     /**
      * Selects the given [appView] to be displayed on the [MainScreen].
