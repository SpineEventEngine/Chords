--- conflicted
+++ resolved
@@ -28,15 +28,9 @@
 
 import androidx.compose.material3.Scaffold
 import androidx.compose.runtime.Composable
-<<<<<<< HEAD
-import androidx.compose.runtime.mutableStateOf
-import androidx.compose.runtime.remember
-import io.spine.chords.core.Component
-=======
 import cafe.adriel.voyager.core.screen.Screen
 import cafe.adriel.voyager.navigator.Navigator
 import io.spine.chords.runtime.safeCast
->>>>>>> 5810f7ba
 
 /**
  * The main screen of the application.
@@ -53,29 +47,6 @@
  */
 public class MainScreen(
     private val appViews: List<AppView>,
-<<<<<<< HEAD
-    private val initialView: AppView?
-) : Component() {
-
-    public val topBar: TopBar = TopBar()
-
-    @Composable
-    override fun content() {
-        val selectedItemHolder = remember {
-            mutableStateOf(
-                initialView ?: appViews[0]
-            )
-        }
-        Scaffold(
-            topBar = {
-                topBar.Content()
-            }
-        ) {
-            val topPadding = it.calculateTopPadding()
-            NavigationDrawer(appViews, selectedItemHolder, topPadding) {
-                selectedItemHolder.value.Content()
-            }
-=======
     private val initialView: AppView? = null
 ) : Screen {
 
@@ -104,7 +75,6 @@
     internal fun select(appView: AppView) {
         check(appViews.contains(appView)) {
             "The given view has not been added to the main screen `${appView.name}`."
->>>>>>> 5810f7ba
         }
         viewNavigator.push(appView)
     }
