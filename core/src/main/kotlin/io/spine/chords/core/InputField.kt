/*
 * Copyright 2025, TeamDev. All rights reserved.
 *
 * Licensed under the Apache License, Version 2.0 (the "License");
 * you may not use this file except in compliance with the License.
 * You may obtain a copy of the License at
 *
 * https://www.apache.org/licenses/LICENSE-2.0
 *
 * Redistribution and use in source and/or binary forms, with or without
 * modification, must retain the above copyright notice and the following
 * disclaimer.
 *
 * THIS SOFTWARE IS PROVIDED BY THE COPYRIGHT HOLDERS AND CONTRIBUTORS
 * "AS IS" AND ANY EXPRESS OR IMPLIED WARRANTIES, INCLUDING, BUT NOT
 * LIMITED TO, THE IMPLIED WARRANTIES OF MERCHANTABILITY AND FITNESS FOR
 * A PARTICULAR PURPOSE ARE DISCLAIMED. IN NO EVENT SHALL THE COPYRIGHT
 * OWNER OR CONTRIBUTORS BE LIABLE FOR ANY DIRECT, INDIRECT, INCIDENTAL,
 * SPECIAL, EXEMPLARY, OR CONSEQUENTIAL DAMAGES (INCLUDING, BUT NOT
 * LIMITED TO, PROCUREMENT OF SUBSTITUTE GOODS OR SERVICES; LOSS OF USE,
 * DATA, OR PROFITS; OR BUSINESS INTERRUPTION) HOWEVER CAUSED AND ON ANY
 * THEORY OF LIABILITY, WHETHER IN CONTRACT, STRICT LIABILITY, OR TORT
 * (INCLUDING NEGLIGENCE OR OTHERWISE) ARISING IN ANY WAY OUT OF THE USE
 * OF THIS SOFTWARE, EVEN IF ADVISED OF THE POSSIBILITY OF SUCH DAMAGE.
 */

package io.spine.chords.core

import androidx.compose.foundation.interaction.MutableInteractionSource
import androidx.compose.foundation.interaction.collectIsFocusedAsState
import androidx.compose.material3.LocalTextStyle
import androidx.compose.material3.MaterialTheme.colorScheme
import androidx.compose.material3.Text
import androidx.compose.material3.TextField
import androidx.compose.runtime.Composable
import androidx.compose.runtime.MutableState
import androidx.compose.runtime.Stable
import androidx.compose.runtime.getValue
import androidx.compose.runtime.mutableStateOf
import androidx.compose.runtime.remember
import androidx.compose.runtime.setValue
import androidx.compose.ui.Modifier
import androidx.compose.ui.focus.focusRequester
import androidx.compose.ui.input.key.KeyEvent
import androidx.compose.ui.input.key.onPreviewKeyEvent
import androidx.compose.ui.text.TextRange
import androidx.compose.ui.text.TextStyle
import androidx.compose.ui.text.input.OffsetMapping.Companion.Identity
import androidx.compose.ui.text.input.TextFieldValue
import androidx.compose.ui.text.input.TransformedText
import androidx.compose.ui.text.input.VisualTransformation
import androidx.compose.ui.text.input.VisualTransformation.Companion.None
import io.spine.chords.core.keyboard.KeyRange.Companion.Digit
import io.spine.chords.core.keyboard.KeyRange.Companion.Whitespace
import io.spine.chords.core.keyboard.matches
import io.spine.chords.core.primitive.preventWidthAutogrowing
import java.util.*
import kotlin.Int.Companion.MAX_VALUE
import kotlin.math.min
import kotlin.reflect.KClass

/**
 * The text editing state, which includes both the text that is being edited
 * itself, and the cursor/selection related information (see [TextFieldValue]).
 */
public typealias RawTextContent = TextFieldValue

/**
 * A generic text field that allows entering a value of some data type in
 * text form.
 *
 * It accepts a value of type [V] in a [MutableState] via the [value] property.
 * The value stored therein is converted to text form to be displayed in
 * the field using the [formatValue] function, and the text entered or edited by
 * the user is in turn parsed with the [parseValue] function to obtain
 * the resulting value of type [V]. If a text that specifies a valid
 * value format is entered (if [parseValue] is able to successfully parse
 * the user-entered text), then the parsed value of type [V] is written back
 * into [value].
 *
 * If the text field's input string doesn't have a valid format (a [parseValue]
 * function throws [ValueParseException]), then the text field will be displayed
 * as having an error state and `null` will be stored in [value] until a valid
 * value is entered.
 *
 * Note that [parseValue] is not invoked if the current raw text has a length
 * of zero. In this case, the field is considered to be empty, and
 * the [MutableState] in [value] gets a value of `null` (as if this function
 * implicitly returned `null`).
 *
 * A [parseValue] and [formatValue] of `null` means that no custom parsing and
 * formatting takes place, and raw text will reflect whatever is stored in
 * [value] (and vice versa). [parseValue] and [formatValue] are  allowed to be
 * `null` only when [V] is `String`.
 *
 * ### Advanced formatting
 *
 * There are some advanced configuration options that allow to configure how
 * the text entered by the user is processed, parsed/formatted, and displayed.
 * This concerns the optional [inputReviser] and [visualTransformation]
 * properties and their relationship with what is called a raw text (see below).
 *
 * #### Raw text
 *
 * Raw text is an internal text representation of a value edited in the input
 * field. By default, raw text is what the user enters and what is displayed in
 * the field.
 *
 * Raw text is initialized with what is returned by [formatValue], and it is
 * what is passed to [parseValue] to obtain the resulting value of type [V]
 * (which is saved into the [value] property).
 *
 * #### Revising the entered text
 *
 * By default, raw text is directly edited by the user and whatever changes
 * the user makes (by typing, deleting, or pasting) are applied to raw text
 * of the input field. You can optionally change this by specifying
 * [inputReviser], whose
 * [reviseRawTextContent][InputReviser.reviseRawTextContent] method
 * will be invoked every time the user tries to edit raw text, and will have
 * a chance to modify what was typed and is going to be written
 * as a new raw text as a result of the user's entry.
 *
 * It is expected that [inputReviser] can remove or modify some of
 * the characters, but not add new ones. This can for example be used to stop
 * propagation of specific key events or transform the entered text
 * to upper case, if needed, etc.
 *
 * Note that when [inputReviser] is specified, any modifications that it
 * applies (returns from its
 * [reviseRawTextContent][InputReviser.reviseRawTextContent] method)
 * would be used as the input field's raw text. This means
 * that such modified raw text values would be supplied to the [parseValue]
 * function, and displayed within the field in the form that was received
 * from [inputReviser].
 *
 * #### Changing the way how raw text is displayed
 *
 * It is also possible to change the way how the raw text is actually presented
 * to the user by specifying the [visualTransformation] function. This works in
 * the same way as the `visualTransformation` parameter of the [TextField]
 * component.
 *
 * Unlike [inputReviser], any modifications applied using
 * [visualTransformation] only affect how raw text is presented to the user, but
 * doesn't actually change the value of raw text, and user's edits still go into
 * raw text.
 *
 * Some examples of applying a visual transformation would be
 * "masking" the typed characters for a password field, or inserting thousands
 * separator characters for a number editor field (see
 * the [VisualTransformation]'s documentation).
 *
 * ### Input validation and field value
 *
 * Whenever the user makes any change within the field, the field undergoes
 * a two-stage validation mechanism:
 *
 *  - The [value] state is updated Field's raw text is parsed using [parseValue] to obtain value of type [V].
 *
 *    The value in the [value] [MutableState] is set to a non-`null` value of
 *    type [V] whenever the currently edited field's text (raw text) can
 *    successfully be parsed with the [parseValue] function. If [parseValue]
 *    fails to parse the current field's raw text (and throws
 *    [ValueParseException]), then the value in [value] [MutableState] is set
 *    to `null`.
 *
 *    When current text's parsing fails (with [parseValue] throwing
 *    [ValueParseException]), the validation error
 *    [message][ValueParseException.validationErrorMessage] from the respective
 *    [ValueParseException] is displayed near the field, and [valid] state
 *    is set to a value of `false`.
 *
 *  - A value [V] is validated using [onValidateValue].
 *
 *    After a value was successfully parsed, an optional [onValidateValue]
 *    callback is invoked, which can be used to specify which values should be
 *    interpreted as valid, and which ones should cause a validation failure.
 *    If a callback is missing or if it returns `null`, then the value is
 *    considered valid. If [onValidateValue] returns a non-`null` validation
 *    error message, then this message is displayed near the field and the
 *    [valid] state is set to `false`.
 *
 * If the entered value valid according to both [parseValue] and
<<<<<<< HEAD
 * [onValidate], the [valid] state gets a value of `true`.
=======
 * [onValidateValue], the [valueValid] state gets a value of `true`.
>>>>>>> 68711f55
 *
 * #### Handling empty input
 *
 * [InputField] by itself doesn't require a value to be entered, and allows
 * specifying an empty value. When a field is empty (it has a raw text being an
 * empty string), the field's value is considered to be valid, and results in
 * `null` being stored in [value]'s [MutableState].
 *
 * Note that the [parseValue] function is invoked only if the field is
 * not empty.
 *
 * If the field needs to be enforced to be a non-empty one, then this can be
 * done using an external validation (see the section above), for example,
 * using the [MessageForm][io.spine.chords.proto.form.MessageForm] component.
 *
 * #### A placeholder and prompt text
 *
 * Just like the standard `TextField` component, it is possible to specify
 * a content that will be displayed in the focused field when nothing is entered
 * in it (see the [placeholder] property). It can be specified as an arbitrary
 * composable content.
 *
 * Besides the placeholder, there's also an analogous feature that simplifies
 * a common scenario when a placeholder needs to display a prompt text (which is
 * typically expected to assist the user with understanding what or how should
 * be entered in the field, and is styled respectively). This is possible using
 * the [promptText] property, which is specified as a string value.
 *
 * Note that if [visualTransformation] replaces an empty input with some text
 * (e.g. an input mask), then neither `placeholder`, nor `promptText`
 * is displayed.
 *
 * When both `placeholder` and `promptText` properties are specified, then only
 * the `placeholder` is used.
 *
 * @param V A type of values that an input field allows to edit.
 *
 * @constructor A constructor, which is used internally by the input component's
 *   implementation. Use [companion object's][ComponentSetup]
 *   [invoke][ComponentSetup.invoke] operators for instantiating and
 *   rendering any specific input component in any application code.
 */
@Stable
@Suppress("TooManyFunctions" /* All functions are relevant. */)
public open class InputField<V> : InputComponent<V>() {

    /**
     * A [MutableState] that holds the value to be displayed, and receives
     * the updated values of type [V] as they are entered in the field, and was
     * validated by [parseValue] to be valid.
     *
     * A value of `null` corresponds to the empty input (when raw text is
     * an empty string), or an invalid input (when an input cannot be parsed as
     * a valid value by [parseValue]). A value of [valid] describes whether
     * the field has a valid value.
     */
    override var value: MutableState<V?>
        get() = super.value
        set(value) {
            super.value = value
        }

    /**
     * A [MutableState], whose value is maintained by this component depending
     * on whether the component's current entry is valid or not.
     *
     * If an invalid value is entered ([parseValue] throws
     * [ValueParseException]), then the value in this [MutableState] is set
     * to `false`. Otherwise, it's set to `true`.
     */
    override var valid: MutableState<Boolean>
        get() = super.valid
        set(value) {
            super.valid = value
        }

    /**
     * A callback, which is triggered after the value in the [MutableState] in
     * [value] has been updated with a newly edited value.
     */
    public var onChange: ((V?) -> Unit)? = null

    /**
     * An optional lambda, which acts as a custom validator for any value [V]
     * entered within the field.
     *
     * Returning a non-`null` string for a particular value [V] makes that
     * string to be displayed as an in-component's validation error message,
     * and makes the [valid] state to be `false`. Returning `null`
     * accepts the value as a valid one.
     */
    public var onValidateValue: ((V) -> String?)? = null

    /**
     * A label for the component.
     */
    public var label: String? by mutableStateOf(null)

    /**
     * A Text displayed as an entry prompt when an empty field is focused.
     *
     * Mutually exclusive with [placeholder].
     */
    public var promptText: String? by mutableStateOf(null)

    /**
     * A text field's placeholder that is displayed when an empty field
     * is focused.
     *
     * Mutually exclusive with [promptText].
     */
    public var placeholder: @Composable (() -> Unit)? by mutableStateOf(null)

    /**
     * A [Modifier] to be applied to the component.
     */
    public var modifier: Modifier by mutableStateOf(Modifier)

    /**
     * A style for text field's text.
     */
    public var textStyle: TextStyle? by mutableStateOf(null)

    /**
     * An [InputReviser] that can be specified to modify the user's input before
     * it is applied to the input field.
     */
    protected open var inputReviser: InputReviser? by mutableStateOf(null)

    /**
     * Transforms the raw text typed in by the user to form a text displayed in
     * the field (without affecting how the text is stored in raw text, or
     * parsed and formatted with).
     */
    protected open var visualTransformation: VisualTransformation by mutableStateOf(None)

    /**
     * An intermediate text field's text, which is a text that cannot be
     * recognized as having a valid format (or one that passes validation), but
     * still needs to be displayed in the field to let the user complete or
     * correct it to a valid form.
     *
     * If the text field has a valid format (parsed successfully with
     * [parseValue]), and is valid according to [onValidateValue] then this
     * property is `null`.
     */
    private var invalidValueText by mutableStateOf<String?>(null)

    private val ownValidationMessage = mutableStateOf<String?>(null)

    /**
     * Represents the selection range of text (start and end indices)
     * within the text field.
     *
     * If the start and end positions are the same, this indicates the position
     * of the input cursor within the text field.
     */
    private var selection by mutableStateOf(TextRange(0))

    /**
     * An optional prefix to be displayed before the input text in
     * the text field.
     */
    protected open var prefix: (@Composable () -> Unit)? = null

    /**
     * An optional suffix to be displayed after the input text in
     * the text field.
     */
    protected open var suffix: (@Composable () -> Unit)? = null

    /**
     * A composable, which defines how the field's supporting text
     * is to be displayed.
     */
    protected open var supportingText: (@Composable (String) -> Unit) = { Text(it) }

    /**
     * Specifies whether this should be a single-line text entry field (if
     * `false`, by default), or a multiline text entry one (if set to `true`).
     */
    protected open var multiline: Boolean by mutableStateOf(false)

    /**
     * Minimum number of visible lines
     * (applicable only if [multiline] == `true`).
     */
    protected open var minLines: Int by mutableStateOf(1)

    /**
     * Maximum number of visible lines
     * (applicable only if [multiline] == `true`).
     */
    protected open var maxLines: Int by mutableStateOf(MAX_VALUE)

    /**
     * A function that should validate the given input field's raw text, and, if
     * it has a valid format for parsing a value of type [V], and satisfies all
     * constraints that might have been defined for the target value, then it
     * should return the respective value of type [V] that corresponds to
     * that text.
     *
     * ### Handling parsing failures
     *
     * If the text doesn't have a valid format, or doesn't satisfy any of the
     * constraints that are defined for the edited value, then the function
     * should throw [ValueParseException].
     *
     * More specifically, besides just parsing the raw text and thus ensuring
     * that it can be interpreted as a value of type [V] (for example a date
     * string having some specific format), this method is also allowed to
     * perform additional validation for the parsed value to ensure that it
     * satisfies any of the constraints that are relevant for the edited value.
     *
     * For example, in case of parsing a date value, the successfully parsed
     * date value can be checked to be in a certain range (e.g. if it has to be
     * a date in the past).
     *
     * Upon an inability to either parse a string representation of [V] (raw
     * text), or upon successfully parsing a string value, but then detecting
     * that it doesn't match some respective constraints, this method should
     * throw [ValueParseException] whose `validationErrorMessage` property can
     * be set with a human-readable message that specifies the reason of
     * the failure, which will be displayed near the field.
     *
     * ### Helpers for typical implementations
     *
     * Note, there are some helper functions, which correspond to some typical
     * parsing scenarios, and they can be helpful to simplify implementing
     * respective [parseValue] for these cases, like this:
     *
     * - [exceptionBasedParser] can be used when the actual value parser being
     *   used throws its own specific exception to signify the parsing failure.
     *   ```
     *      override fun parseValue(rawText: String): Url =
     *         exceptionBasedParser(IllegalArgumentException::class, "Enter a valid URL value") {
     *             Url::class.parse(rawText)
     *         }
     *   ```
     *
     * @param rawText An input field's raw text that needs to be parsed for
     *   creating a value of type [V].
     * @return A valid value of type [V] that is the result of
     *   parsing [rawText].
     * @throws ValueParseException If [rawText] cannot be parsed as
     *   a valid value.
     * @see exceptionBasedParser
     */
    @Throws(ValueParseException::class)
    @Suppress("UNCHECKED_CAST") // implying editing a string by default
    protected open fun parseValue(rawText: String): V = rawText as V

    /**
     * A function that returns the text representation that should be displayed
     * in the text field for the given value of type [V].
     */
    protected open fun formatValue(value: V): String = value as String

    @Composable
    override fun content(): Unit = recompositionWorkaround {
        val textStyle = textStyle ?: LocalTextStyle.current
        val rawTextContent = getRawTextContent()

        val interactionSource = remember { MutableInteractionSource() }
        val focused = interactionSource.collectIsFocusedAsState()

        val validationErrorText = ownValidationMessage.value ?: externalValidationMessage?.value

        TextField(
            value = rawTextContent,
            label = label?.let { { Text(text = it) } },
            isError = validationErrorText != null,
            supportingText = (validationErrorText ?: "").let {
                {
                    supportingText(it)
                }
            },
            onValueChange = { handleChangeAttempt(rawTextContent, it) },
            visualTransformation = inputTransformation(visualTransformation, focused.value),
            placeholder = placeholder ?: {
                Text(
                    promptText ?: "",
                    fontFamily = textStyle.fontFamily,
                    color = colorScheme.secondary
                )
            },
            prefix = prefix,
            suffix = suffix,
            interactionSource = interactionSource,
            singleLine = !multiline,
            minLines = if (multiline) minLines else 1,
            maxLines = if (multiline) maxLines else 1,
            enabled = enabled,
            textStyle = textStyle,
            modifier = modifier(modifier)
                .focusRequester(focusRequester)
                .preventWidthAutogrowing()
                .onPreviewKeyEvent { inputReviser?.filterKeyEvent(it) == true }
        )
    }

    override fun clear() {
        super.clear()
        invalidValueText = null
        selection = TextRange(0)
        ownValidationMessage.value = null
        onDirtyStateChange?.invoke(false)
    }

    /**
     * Given a modifier, which is going to be applied to the displayed
     * [TextField], provides an opportunity to modify it according to any
     * requirements of the respective input field implementation.
     *
     * @param modifier A [Modifier], which is going to be set to the [TextField]
     *   displayed by this `InputField`.
     * @return A modified version of a given [modifier] if any modifications
     *   are required.
     */
    protected open fun modifier(modifier: Modifier): Modifier = modifier

    /**
     * Handles the component's internal text field's `onValueChange` event,
     * which basically means handling a user's *attempt* to change the text
     * (type or remove some characters, paste, etc.).
     *
     * If the incoming text has a valid format and thus can be recognized as
     * a respective valid value of type [V], then this method updates the value
     * in [value] accordingly. Otherwise, if it is not valid yet, it
     * just updates [invalidValueText] in order to accept the newly edited text
     * as a temporary incomplete text representation of some value. An empty
     * string is translated as a `null` value being saved in [value].
     *
     * @param currentRawTextContent A [RawTextContent] that represents the
     *   current content that text field has, before user has modified it.
     * @param newRawTextContentCandidate The modified input field's raw text
     *   content that includes the current modification that the user is trying
     *   to make, but before it has been passed through [InputReviser].
     */
    private fun handleChangeAttempt(
        currentRawTextContent: RawTextContent,
        newRawTextContentCandidate: RawTextContent
    ) {
        val revisedTextContent = inputReviser?.reviseRawTextContent(
            currentRawTextContent,
            newRawTextContentCandidate
        ) ?: newRawTextContentCandidate
        val newText = revisedTextContent.text
        var validationErrorMessage: String? = null
        val validatedValue: V? = try {
            if (newText.isNotEmpty()) {
                parseAndValidate(newText)
            } else {
                null
            }
        } catch (e: ParsingOrValidationException) {
            validationErrorMessage = e.validationErrorMessage
            null
        }
        val valid = validationErrorMessage == null

        val prevValue = value.value
        value.value = validatedValue.takeIf { valid }
        invalidValueText = newText.takeIf { !valid }
        selection = revisedTextContent.selection

        this.valid.value = valid
        ownValidationMessage.value = validationErrorMessage

        val prevTextEmpty = currentRawTextContent.text.isEmpty()
        val newTextEmpty = newText.isEmpty()
        if (newTextEmpty != prevTextEmpty) {
            onDirtyStateChange?.invoke(prevTextEmpty)
        }
        if (value.value != prevValue) {
            onChange?.invoke(value.value)
        }
    }

    /**
     * Parses and validates the field's text content.
     *
     * @param rawText A field's text content, which has to be parsed
     *   and validated.
     * @return A value, which was parsed and validated successfully.
     * @throws ParsingOrValidationException If parsing or validation fails.
     */
    private fun parseAndValidate(rawText: String): V {
        val value = parseValueWithExceptionGuard(rawText)
        val validationErrorMessage = whatsWrongWith(value)
        if (validationErrorMessage != null) {
            throw ValueValidationException(validationErrorMessage)
        }
        return value
    }

    /**
     * Invokes the [parseValue] method and ensures that it uses a proper
     * exception ([ValueParseException]) for reporting parsing failures.
     *
     * @param rawText An input field's raw text that needs to be parsed for
     *   creating a value of type [V].
     * @return A valid value of type [V] that is the result of
     *   parsing [rawText].
     * @throws ValueParseException If [rawText] cannot be parsed as
     *   a valid value.
     * @throws IllegalStateException An exception explaining the proper usage to
     *   the developer if [parseValue] throws any other exception
     *   except [ValueParseException].
     * @see parseValue
     */
    private fun parseValueWithExceptionGuard(rawText: String) = try {
        parseValue(rawText)
    } catch (e: ValueParseException) {
        throw e
    } catch (
        // This generic catch is needed to identify, and kindly report
        // cases of uncontrolled throwing of any unexpected exceptions.
        @Suppress("TooGenericExceptionCaught")
        e: Throwable
    ) {
        throw IllegalStateException(
            "Unexpected exception thrown by `InputField.parseValue`: " +
                    "${e.javaClass.name}.\n" +
                    "Make sure to explicitly throw `${ValueParseException::class.qualifiedName}` " +
                    "instead\n" +
                    "in order to report validation failures during parsing." +
                    "You can also consider changing the implementation of `parseValue` to use " +
                    "either\n" +
                    "`exceptionBasedParser` or `vBuildBasedParser` function as a convenience.",
            e
        )
    }

    /**
     * This method is invoked to check [value] that has been parsed
     * successfully, and identify whether it should be interpreted as a valid or
     * invalid value by the component.
     *
     * The default implementation delegates this to the [onValidateValue]
     * callback, but subclasses can introduce additional validation logic
     * if needed.
     *
     * @param value A value that needs to be validated.
     * @return A non-`null` validation error message string if a value [V]
     *   should be considered as an invalid one.
     * @see onValidateValue
     */
    protected open fun whatsWrongWith(value: V): String? {
        return onValidateValue?.invoke(value)
    }

    /**
     * Retrieves the [RawTextContent] for an input field, potentially applying
     * revision before displaying the content. This function handles the logic
     * for displaying the appropriate text content based on the current state
     * of the input field.
     */
    @Composable
    private fun getRawTextContent(): RawTextContent {
        val previousInputReviser = remember { mutableStateOf(inputReviser) }
        val currentRawTextContent =
            RawTextContent(invalidValueText ?: value.value?.let { formatValue(it) }
            ?: "", selection)

        if (previousInputReviser.value != inputReviser) {
            previousInputReviser.value = inputReviser

            if (invalidValueText != null) {
                return getRevisedRawTextContent(currentRawTextContent)
            }
        }

        return currentRawTextContent
    }

    /**
     * Retrieves the revised raw text content based on the current state of the
     * input field.
     *
     * @param currentRawTextContent
     *         the current [RawTextContent] for an input field, before revision.
     */
    private fun getRevisedRawTextContent(
        currentRawTextContent: RawTextContent
    ): RawTextContent {
        val revisedRawTextContent = inputReviser?.reviseRawTextContent(
            RawTextContent(""),
            currentRawTextContent
        ) ?: currentRawTextContent

        if (revisedRawTextContent.text == "") {
            value.value = null
            invalidValueText = null
            selection = revisedRawTextContent.selection
            ownValidationMessage.value = null
        } else {
            if (valid.value) {
                invalidValueText = null
                selection = revisedRawTextContent.selection
                ownValidationMessage.value = null
            } else {
                invalidValueText = revisedRawTextContent.text
                selection = revisedRawTextContent.selection
            }
        }

        return revisedRawTextContent
    }
}

/**
 * An exception that signifies a failure to parse or validate the value entered
 * within the field.
 *
 * @property validationErrorMessage A human-readable input value validation
 *   error message that describes what was found to be wrong about the user's
 *   entry, which couldn't be parsed as a valid value.
 * @param cause An exception that is being declared as the cause for
 *   this exception.
 */
public sealed class ParsingOrValidationException(
    public val validationErrorMessage: String,
    cause: Throwable? = null
) : RuntimeException(
    "Parsing or validation failed with message: $validationErrorMessage", cause
) {
    public companion object {
        private const val serialVersionUID: Long = -357459616639786205L
    }
}

/**
 * An exception that is thrown when [InputField]'s `parseValue` callback
 * cannot parse a value entered by the user.
 *
 * @property validationErrorMessage A human-readable input value validation
 *   error message that describes what was found to be wrong about the user's
 *   entry, which couldn't be parsed as a valid value.
 * @param cause An exception that is being declared as the cause for
 *   this exception.
 */
public class ValueParseException(
    validationErrorMessage: String = "Enter a valid value",
    cause: Throwable? = null
) : ParsingOrValidationException(validationErrorMessage, cause) {
    public companion object {
        private const val serialVersionUID: Long = -4668463236512226876L
    }
}

/**
 * An exception that signifies a failure to validate the value.
 */
private class ValueValidationException(
    validationErrorMessage: String
) : ParsingOrValidationException(validationErrorMessage) {
    companion object {
        private const val serialVersionUID: Long = -7116864861693768762L
    }
}

/**
 * A functional interface that specifies a method for parsing the [InputField]'s
 * raw text.
 */
public fun interface InputFieldParser<V> {

    /**
     * A function that should validate the given input field's raw text, and, if
     * it has a valid format for parsing a value of type [V], and satisfies all
     * constraints that might have been defined for the target value, then it
     * should return the respective value of type [V] that corresponds to
     * that text.
     *
     * If the text doesn't have a valid format, or doesn't satisfy any of the
     * constraints that are defined for the edited value, then the function
     * should throw [ValueParseException].
     *
     * More specifically, besides just parsing the raw text and thus ensuring
     * that it can be interpreted as a value of type [V] (for example a date
     * string having some specific format), this method is also allowed to
     * perform additional validation for the parsed value to ensure that it
     * satisfies any of the constraints that are relevant for the edited value.
     *
     * For example, in case of parsing a date value, the successfully parsed
     * date value can be checked to be in a certain range (e.g. if it has to be
     * a date in the past).
     *
     * Upon an inability to either parse a string representation of [V] (raw
     * text), or upon successfully parsing a string value, but then detecting
     * that it doesn't match some respective constraints, this method should
     * throw [ValueParseException] whose `validationErrorMessage` property can
     * be set with a human-readable message that specifies the reason of
     * the failure, which will be displayed near the field.
     *
     * @param rawText An input field's raw text that needs to be parsed for
     *   creating a value of type [V].
     * @return A valid value of type [V] that is the result of
     *   parsing [rawText].
     * @throws ValueParseException If [rawText] cannot be parsed as
     *   a valid value.
     */
    @Throws(ValueParseException::class)
    public fun parse(rawText: String): V
}

/**
 * An interface that allows filtering and modifying the user's input
 * before it goes into [InputField].
 *
 * Provides methods to revise the entered input text and to
 * stop propagation of specific key events.
 *
 * Input revision is performed in two stages:
 * 1. Each incoming key press (event) in the field undergoes initial check
 *    through the [filterKeyEvent] method first. This step can selectively stop
 *    propagation of certain events.
 *
 *    For instance, if a key typing event is stopped here, it prevents the
 *    corresponding raw text content modification and skips triggering the
 *    next stage. As a result, the associated character does not appear
 *    in the field.
 *
 * 2. If a key event that involves modifying the field's content
 *    was admitted by [filterKeyEvent], the respective modification is then
 *    revised using the [reviseRawTextContent] method.
 *
 *    In cases where specific characters are consistently removed in
 *    [reviseRawTextContent], it is imperative to also stop the corresponding
 *    key events within [filterKeyEvent]. This ensures the appropriate behavior
 *    of the cursor in such scenarios.
 *
 * @see [InputField]
 */
public interface InputReviser {

    /**
     * A function, which is invoked upon any user's attempt to modify the input
     * field's raw text content, which has an ability to amend the user's entry
     * before it is accepted as a new input field's raw text content.
     *
     * See the "Revising the entered text" section in
     * [InputField]'s description.
     *
     * @param currentRawTextContent A [RawTextContent], which represents the
     *   current value of text that field has, before user modification.
     * @param rawTextContentCandidate A [RawTextContent] which holds raw text
     *   content that was just modified by the user.
     * @return [RawTextContent] which holds revised user input text.
     */
    public fun reviseRawTextContent(
        currentRawTextContent: RawTextContent,
        rawTextContentCandidate: RawTextContent
    ): RawTextContent

    /**
     * A function, which is invoked when user presses any key inside
     * input field, which has ability to stop further propagation of pressed
     * key event.
     *
     * This function should only make decision whether to stop propagation of
     * pressed key event, it should not have any side effects.
     * Its purpose is to filter key events of interest and should not be misused
     * for implementing sophisticated key processing logic for purposes
     * other than key event filtering.
     *
     * @param keyEvent A key event which occurs when user presses key.
     * @return `true` if [keyEvent] should be stopped from
     *         further propagation, `false` otherwise.
     */
    public fun filterKeyEvent(keyEvent: KeyEvent): Boolean

    public companion object {

        /**
         * An [InputReviser], which accepts only digits.
         */
        public val DigitsOnly: InputReviser = object : InputReviser {
            override fun reviseRawTextContent(
                currentRawTextContent: RawTextContent,
                rawTextContentCandidate: RawTextContent
            ): RawTextContent {
                return rawTextContentCandidate.copy(
                    rawTextContentCandidate.text.filter { it.isDigit() }
                )
            }

            override fun filterKeyEvent(keyEvent: KeyEvent): Boolean {
                return keyEvent matches (!Digit).typed
            }
        }

        /**
         * An [InputReviser], which accepts everything except whitespaces.
         */
        public val NonWhitespaces: InputReviser = object : InputReviser {
            override fun reviseRawTextContent(
                currentRawTextContent: RawTextContent,
                rawTextContentCandidate: RawTextContent
            ): RawTextContent {
                return rawTextContentCandidate.copy(
                    rawTextContentCandidate.text.filter { !it.isWhitespace() }
                )
            }

            override fun filterKeyEvent(keyEvent: KeyEvent): Boolean {
                return keyEvent matches Whitespace.typed
            }
        }

        /**
         * An [InputReviser], which converts upper-case letters to
         * lower-case ones, and retains other characters intact.
         */
        public val ToLowerCase: InputReviser = object : InputReviser {
            override fun reviseRawTextContent(
                currentRawTextContent: RawTextContent,
                rawTextContentCandidate: RawTextContent
            ): RawTextContent {
                return rawTextContentCandidate.copy(
                    rawTextContentCandidate.text.lowercase()
                )
            }

            override fun filterKeyEvent(keyEvent: KeyEvent): Boolean = false
        }

        /**
         * Provides an [InputReviser], which truncates the text to
         * the specified maximum length.
         *
         * @param maxLength A maximum number of characters that can be
         *   retained (inclusive).
         * @return a requested [InputReviser].
         */
        public fun maxLength(maxLength: Int): InputReviser = object : InputReviser {
            override fun reviseRawTextContent(
                currentRawTextContent: RawTextContent,
                rawTextContentCandidate: RawTextContent
            ): RawTextContent {
                return rawTextContentCandidate.copy(
                    rawTextContentCandidate.text.substring(
                        0,
                        min(maxLength, rawTextContentCandidate.text.length)
                    )
                )
            }

            override fun filterKeyEvent(keyEvent: KeyEvent): Boolean = false
        }

        /**
         * An infix function, which chains two [InputReviser]s in a way that
         * when the raw text content candidate is revised, it first gets revised
         * by the first one (the infix receiver) and then the revised content is
         * passed for further revision by [additionalReviser], and when
         * determining if a key event should be stopped from further
         * propagation, it is first determined by the receiver [InputReviser]
         * and if it is not stopped from propagation by the receiver,
         * then it gets determined by [additionalReviser].
         *
         * @receiver The first reviser that should process the raw text
         *   content candidate and key event.
         * @param additionalReviser The second reviser that should process the
         *   raw text content candidate and key event.
         * @return A new `InputReviser`, which combines the action of two
         *   other revisers.
         */
        public infix fun InputReviser.then(
            additionalReviser: InputReviser
        ): InputReviser = object : InputReviser {
            override fun reviseRawTextContent(
                currentRawTextContent: RawTextContent,
                rawTextContentCandidate: RawTextContent
            ): RawTextContent {
                val intermediateRevision = this@then.reviseRawTextContent(
                    currentRawTextContent,
                    rawTextContentCandidate
                )
                return additionalReviser.reviseRawTextContent(
                    currentRawTextContent,
                    intermediateRevision
                )
            }

            override fun filterKeyEvent(keyEvent: KeyEvent): Boolean {
                return this@then.filterKeyEvent(keyEvent) ||
                        additionalReviser.filterKeyEvent(keyEvent)
            }
        }
    }
}

/**
 * Provides a [VisualTransformation], which ensures that the input field's
 * `visualTransformation` is not applied to an empty unfocused field.
 *
 * This improves the user's experience if the field's `visualTransformation`
 * transforms an empty value into some displayed value (e.g. for displaying
 * an input pattern). Similar to how the prompt text works, it's more convenient
 * to ensure that such an output appears only when the field is focused.
 * This way all empty fields are displayed in the same way (a field's label is
 * displayed inside the field) until they are focused or filled in.
 */
@Composable
private fun inputTransformation(
    visualTransformation: VisualTransformation?,
    focused: Boolean
): VisualTransformation {
    return VisualTransformation { rawText ->
        if ((visualTransformation != null) &&
            (focused || rawText.isNotBlank())
        ) {
            visualTransformation.filter(rawText)
        } else {
            TransformedText(rawText, Identity)
        }
    }
}


/**
 * A helper method designed to be used within [InputField.parseValue], to help
 * fulfill its contract in a more compact way, which is useful when there's
 * a parser that is expected to throw a particular exception in case of
 * parsing failure.
 *
 * More precisely it runs the given [parser], and when it identifies that
 * it has thrown  [parseFailureException] to signify the parsing failure, it
 * fulfills the [InputField.parseValue]'s contract by throwing
 * [ValueParseException] with the given [failureMessage].
 *
 * @param parseFailureException
 *         an exception expected to be thrown by [parser] when it identifies
 *         a parsing error.
 * @param failureMessage
 *         a parsing failure message that will be reported when throwing
 *         [ValueParseException] (in case when parsing failure occurs).
 * @param parser
 *         a lambda that is run to perform the actual parsing.
 * @return the result of successful parsing.
 * @throws ValueParseException
 *         when [parser] has thrown an exception whose class is either
 *         the same as [parseFailureException] or extends that class.
 * @see [InputField.formatValue]
 */
public inline fun <V> exceptionBasedParser(
    parseFailureException: KClass<out Throwable>,
    failureMessage: String = "Enter a valid value",
    parser: () -> V,
): V =
    try {
        parser()
    } catch (
        // This method in itself still provides another way of narrow
        // catching of exceptions (see [ExceptionClass]).
        @Suppress("TooGenericExceptionCaught")
        e: Throwable
    ) {
        if (!(parseFailureException.javaObjectType.isAssignableFrom(e.javaClass))) {
            throw e
        }
        throw ValueParseException(failureMessage, e)
    }<|MERGE_RESOLUTION|>--- conflicted
+++ resolved
@@ -182,11 +182,7 @@
  *    [valid] state is set to `false`.
  *
  * If the entered value valid according to both [parseValue] and
-<<<<<<< HEAD
- * [onValidate], the [valid] state gets a value of `true`.
-=======
- * [onValidateValue], the [valueValid] state gets a value of `true`.
->>>>>>> 68711f55
+ * [onValidateValue], the [valid] state gets a value of `true`.
  *
  * #### Handling empty input
  *
