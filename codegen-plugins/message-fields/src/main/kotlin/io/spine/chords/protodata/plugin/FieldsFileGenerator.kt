--- conflicted
+++ resolved
@@ -272,11 +272,7 @@
         val builderType = validatingBuilderClassName
             .parameterizedBy(messageFullClassName)
 
-<<<<<<< HEAD
-        return TypeSpec.classBuilder(generatedClassName)
-=======
         return TypeSpec.classBuilder(className)
->>>>>>> dee75571
             .superclass(superType)
             .addProperty(
                 PropertySpec
