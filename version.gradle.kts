/*
 * Copyright 2024, TeamDev. All rights reserved.
 *
 * Licensed under the Apache License, Version 2.0 (the "License");
 * you may not use this file except in compliance with the License.
 * You may obtain a copy of the License at
 *
 * https://www.apache.org/licenses/LICENSE-2.0
 *
 * Redistribution and use in source and/or binary forms, with or without
 * modification, must retain the above copyright notice and the following
 * disclaimer.
 *
 * THIS SOFTWARE IS PROVIDED BY THE COPYRIGHT HOLDERS AND CONTRIBUTORS
 * "AS IS" AND ANY EXPRESS OR IMPLIED WARRANTIES, INCLUDING, BUT NOT
 * LIMITED TO, THE IMPLIED WARRANTIES OF MERCHANTABILITY AND FITNESS FOR
 * A PARTICULAR PURPOSE ARE DISCLAIMED. IN NO EVENT SHALL THE COPYRIGHT
 * OWNER OR CONTRIBUTORS BE LIABLE FOR ANY DIRECT, INDIRECT, INCIDENTAL,
 * SPECIAL, EXEMPLARY, OR CONSEQUENTIAL DAMAGES (INCLUDING, BUT NOT
 * LIMITED TO, PROCUREMENT OF SUBSTITUTE GOODS OR SERVICES; LOSS OF USE,
 * DATA, OR PROFITS; OR BUSINESS INTERRUPTION) HOWEVER CAUSED AND ON ANY
 * THEORY OF LIABILITY, WHETHER IN CONTRACT, STRICT LIABILITY, OR TORT
 * (INCLUDING NEGLIGENCE OR OTHERWISE) ARISING IN ANY WAY OUT OF THE USE
 * OF THIS SOFTWARE, EVEN IF ADVISED OF THE POSSIBILITY OF SUCH DAMAGE.
 */

/**
  * The version of all Chords libraries.
  */
<<<<<<< HEAD
val chordsVersion: String by extra("2.0.0-SNAPSHOT.12")
=======
val chordsVersion: String by extra("2.0.0-SNAPSHOT.13")
>>>>>>> 70c33b27
<|MERGE_RESOLUTION|>--- conflicted
+++ resolved
@@ -27,8 +27,4 @@
 /**
   * The version of all Chords libraries.
   */
-<<<<<<< HEAD
-val chordsVersion: String by extra("2.0.0-SNAPSHOT.12")
-=======
-val chordsVersion: String by extra("2.0.0-SNAPSHOT.13")
->>>>>>> 70c33b27
+val chordsVersion: String by extra("2.0.0-SNAPSHOT.13")