/*
 * Copyright 2024, TeamDev. All rights reserved.
 *
 * Licensed under the Apache License, Version 2.0 (the "License");
 * you may not use this file except in compliance with the License.
 * You may obtain a copy of the License at
 *
 * https://www.apache.org/licenses/LICENSE-2.0
 *
 * Redistribution and use in source and/or binary forms, with or without
 * modification, must retain the above copyright notice and the following
 * disclaimer.
 *
 * THIS SOFTWARE IS PROVIDED BY THE COPYRIGHT HOLDERS AND CONTRIBUTORS
 * "AS IS" AND ANY EXPRESS OR IMPLIED WARRANTIES, INCLUDING, BUT NOT
 * LIMITED TO, THE IMPLIED WARRANTIES OF MERCHANTABILITY AND FITNESS FOR
 * A PARTICULAR PURPOSE ARE DISCLAIMED. IN NO EVENT SHALL THE COPYRIGHT
 * OWNER OR CONTRIBUTORS BE LIABLE FOR ANY DIRECT, INDIRECT, INCIDENTAL,
 * SPECIAL, EXEMPLARY, OR CONSEQUENTIAL DAMAGES (INCLUDING, BUT NOT
 * LIMITED TO, PROCUREMENT OF SUBSTITUTE GOODS OR SERVICES; LOSS OF USE,
 * DATA, OR PROFITS; OR BUSINESS INTERRUPTION) HOWEVER CAUSED AND ON ANY
 * THEORY OF LIABILITY, WHETHER IN CONTRACT, STRICT LIABILITY, OR TORT
 * (INCLUDING NEGLIGENCE OR OTHERWISE) ARISING IN ANY WAY OUT OF THE USE
 * OF THIS SOFTWARE, EVEN IF ADVISED OF THE POSSIBILITY OF SUCH DAMAGE.
 */

/**
  * The version of all Chords libraries.
  */
<<<<<<< HEAD
val chordsVersion: String by extra("2.0.0-SNAPSHOT.56")
=======
val chordsVersion: String by extra("2.0.0-SNAPSHOT.59")
>>>>>>> 58d2624e
<|MERGE_RESOLUTION|>--- conflicted
+++ resolved
@@ -27,8 +27,4 @@
 /**
   * The version of all Chords libraries.
   */
-<<<<<<< HEAD
-val chordsVersion: String by extra("2.0.0-SNAPSHOT.56")
-=======
-val chordsVersion: String by extra("2.0.0-SNAPSHOT.59")
->>>>>>> 58d2624e
+val chordsVersion: String by extra("2.0.0-SNAPSHOT.59")