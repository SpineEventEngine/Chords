--- conflicted
+++ resolved
@@ -111,7 +111,7 @@
      * **Project URL:** [https://github.com/JetBrains/compose-jb](https://github.com/JetBrains/compose-jb)
      * **License:** [The Apache Software License, Version 2.0](https://www.apache.org/licenses/LICENSE-2.0.txt)
 
-1.  **Group** : org.jetbrains.compose.desktop. **Name** : desktop-jvm-windows-x64. **Version** : 1.5.12.**No license information found**
+1.  **Group** : org.jetbrains.compose.desktop. **Name** : desktop-jvm-macos-x64. **Version** : 1.5.12.**No license information found**
 1.  **Group** : org.jetbrains.compose.foundation. **Name** : foundation. **Version** : 1.5.12.**No license information found**
 1.  **Group** : org.jetbrains.compose.foundation. **Name** : foundation-desktop. **Version** : 1.5.12.
      * **Project URL:** [https://github.com/JetBrains/compose-jb](https://github.com/JetBrains/compose-jb)
@@ -230,7 +230,7 @@
      * **Project URL:** [https://www.github.com/JetBrains/skiko](https://www.github.com/JetBrains/skiko)
      * **License:** [The Apache License, Version 2.0](http://www.apache.org/licenses/LICENSE-2.0.txt)
 
-1.  **Group** : org.jetbrains.skiko. **Name** : skiko-awt-runtime-windows-x64. **Version** : 0.7.85.4.
+1.  **Group** : org.jetbrains.skiko. **Name** : skiko-awt-runtime-macos-x64. **Version** : 0.7.85.4.
      * **Project URL:** [https://www.github.com/JetBrains/skiko](https://www.github.com/JetBrains/skiko)
      * **License:** [The Apache License, Version 2.0](http://www.apache.org/licenses/LICENSE-2.0.txt)
 
@@ -750,7 +750,7 @@
      * **Project URL:** [https://github.com/JetBrains/compose-jb](https://github.com/JetBrains/compose-jb)
      * **License:** [The Apache Software License, Version 2.0](https://www.apache.org/licenses/LICENSE-2.0.txt)
 
-1.  **Group** : org.jetbrains.compose.desktop. **Name** : desktop-jvm-windows-x64. **Version** : 1.5.12.**No license information found**
+1.  **Group** : org.jetbrains.compose.desktop. **Name** : desktop-jvm-macos-x64. **Version** : 1.5.12.**No license information found**
 1.  **Group** : org.jetbrains.compose.foundation. **Name** : foundation. **Version** : 1.5.12.**No license information found**
 1.  **Group** : org.jetbrains.compose.foundation. **Name** : foundation-desktop. **Version** : 1.5.12.
      * **Project URL:** [https://github.com/JetBrains/compose-jb](https://github.com/JetBrains/compose-jb)
@@ -992,7 +992,7 @@
      * **Project URL:** [https://www.github.com/JetBrains/skiko](https://www.github.com/JetBrains/skiko)
      * **License:** [The Apache License, Version 2.0](http://www.apache.org/licenses/LICENSE-2.0.txt)
 
-1.  **Group** : org.jetbrains.skiko. **Name** : skiko-awt-runtime-windows-x64. **Version** : 0.7.85.4.
+1.  **Group** : org.jetbrains.skiko. **Name** : skiko-awt-runtime-macos-x64. **Version** : 0.7.85.4.
      * **Project URL:** [https://www.github.com/JetBrains/skiko](https://www.github.com/JetBrains/skiko)
      * **License:** [The Apache License, Version 2.0](http://www.apache.org/licenses/LICENSE-2.0.txt)
 
@@ -1066,11 +1066,7 @@
 
 The dependencies distributed under several licenses, are used according their commercial-use-friendly license.
 
-<<<<<<< HEAD
-This report was generated on **Mon Oct 21 14:58:22 EEST 2024** using [Gradle-License-Report plugin](https://github.com/jk1/Gradle-License-Report) by Evgeny Naumenko, licensed under [Apache 2.0 License](https://github.com/jk1/Gradle-License-Report/blob/master/LICENSE).
-=======
 This report was generated on **Thu Oct 24 18:12:16 EEST 2024** using [Gradle-License-Report plugin](https://github.com/jk1/Gradle-License-Report) by Evgeny Naumenko, licensed under [Apache 2.0 License](https://github.com/jk1/Gradle-License-Report/blob/master/LICENSE).
->>>>>>> 853a5ab0
 
 
 
@@ -1929,11 +1925,7 @@
 
 The dependencies distributed under several licenses, are used according their commercial-use-friendly license.
 
-<<<<<<< HEAD
-This report was generated on **Mon Oct 21 14:58:26 EEST 2024** using [Gradle-License-Report plugin](https://github.com/jk1/Gradle-License-Report) by Evgeny Naumenko, licensed under [Apache 2.0 License](https://github.com/jk1/Gradle-License-Report/blob/master/LICENSE).
-=======
 This report was generated on **Thu Oct 24 18:12:17 EEST 2024** using [Gradle-License-Report plugin](https://github.com/jk1/Gradle-License-Report) by Evgeny Naumenko, licensed under [Apache 2.0 License](https://github.com/jk1/Gradle-License-Report/blob/master/LICENSE).
->>>>>>> 853a5ab0
 
 
 
@@ -2000,7 +1992,7 @@
      * **Project URL:** [https://github.com/JetBrains/compose-jb](https://github.com/JetBrains/compose-jb)
      * **License:** [The Apache Software License, Version 2.0](https://www.apache.org/licenses/LICENSE-2.0.txt)
 
-1.  **Group** : org.jetbrains.compose.desktop. **Name** : desktop-jvm-windows-x64. **Version** : 1.5.12.**No license information found**
+1.  **Group** : org.jetbrains.compose.desktop. **Name** : desktop-jvm-macos-x64. **Version** : 1.5.12.**No license information found**
 1.  **Group** : org.jetbrains.compose.foundation. **Name** : foundation. **Version** : 1.5.12.**No license information found**
 1.  **Group** : org.jetbrains.compose.foundation. **Name** : foundation-desktop. **Version** : 1.5.12.
      * **Project URL:** [https://github.com/JetBrains/compose-jb](https://github.com/JetBrains/compose-jb)
@@ -2115,7 +2107,7 @@
      * **Project URL:** [https://www.github.com/JetBrains/skiko](https://www.github.com/JetBrains/skiko)
      * **License:** [The Apache License, Version 2.0](http://www.apache.org/licenses/LICENSE-2.0.txt)
 
-1.  **Group** : org.jetbrains.skiko. **Name** : skiko-awt-runtime-windows-x64. **Version** : 0.7.85.4.
+1.  **Group** : org.jetbrains.skiko. **Name** : skiko-awt-runtime-macos-x64. **Version** : 0.7.85.4.
      * **Project URL:** [https://www.github.com/JetBrains/skiko](https://www.github.com/JetBrains/skiko)
      * **License:** [The Apache License, Version 2.0](http://www.apache.org/licenses/LICENSE-2.0.txt)
 
@@ -2604,7 +2596,7 @@
      * **Project URL:** [https://github.com/JetBrains/compose-jb](https://github.com/JetBrains/compose-jb)
      * **License:** [The Apache Software License, Version 2.0](https://www.apache.org/licenses/LICENSE-2.0.txt)
 
-1.  **Group** : org.jetbrains.compose.desktop. **Name** : desktop-jvm-windows-x64. **Version** : 1.5.12.**No license information found**
+1.  **Group** : org.jetbrains.compose.desktop. **Name** : desktop-jvm-macos-x64. **Version** : 1.5.12.**No license information found**
 1.  **Group** : org.jetbrains.compose.foundation. **Name** : foundation. **Version** : 1.5.12.**No license information found**
 1.  **Group** : org.jetbrains.compose.foundation. **Name** : foundation-desktop. **Version** : 1.5.12.
      * **Project URL:** [https://github.com/JetBrains/compose-jb](https://github.com/JetBrains/compose-jb)
@@ -2846,7 +2838,7 @@
      * **Project URL:** [https://www.github.com/JetBrains/skiko](https://www.github.com/JetBrains/skiko)
      * **License:** [The Apache License, Version 2.0](http://www.apache.org/licenses/LICENSE-2.0.txt)
 
-1.  **Group** : org.jetbrains.skiko. **Name** : skiko-awt-runtime-windows-x64. **Version** : 0.7.85.4.
+1.  **Group** : org.jetbrains.skiko. **Name** : skiko-awt-runtime-macos-x64. **Version** : 0.7.85.4.
      * **Project URL:** [https://www.github.com/JetBrains/skiko](https://www.github.com/JetBrains/skiko)
      * **License:** [The Apache License, Version 2.0](http://www.apache.org/licenses/LICENSE-2.0.txt)
 
@@ -2920,11 +2912,7 @@
 
 The dependencies distributed under several licenses, are used according their commercial-use-friendly license.
 
-<<<<<<< HEAD
-This report was generated on **Mon Oct 21 14:58:28 EEST 2024** using [Gradle-License-Report plugin](https://github.com/jk1/Gradle-License-Report) by Evgeny Naumenko, licensed under [Apache 2.0 License](https://github.com/jk1/Gradle-License-Report/blob/master/LICENSE).
-=======
 This report was generated on **Thu Oct 24 18:12:18 EEST 2024** using [Gradle-License-Report plugin](https://github.com/jk1/Gradle-License-Report) by Evgeny Naumenko, licensed under [Apache 2.0 License](https://github.com/jk1/Gradle-License-Report/blob/master/LICENSE).
->>>>>>> 853a5ab0
 
 
 
@@ -3008,7 +2996,7 @@
      * **Project URL:** [https://github.com/JetBrains/compose-jb](https://github.com/JetBrains/compose-jb)
      * **License:** [The Apache Software License, Version 2.0](https://www.apache.org/licenses/LICENSE-2.0.txt)
 
-1.  **Group** : org.jetbrains.compose.desktop. **Name** : desktop-jvm-windows-x64. **Version** : 1.5.12.**No license information found**
+1.  **Group** : org.jetbrains.compose.desktop. **Name** : desktop-jvm-macos-x64. **Version** : 1.5.12.**No license information found**
 1.  **Group** : org.jetbrains.compose.foundation. **Name** : foundation. **Version** : 1.5.12.**No license information found**
 1.  **Group** : org.jetbrains.compose.foundation. **Name** : foundation-desktop. **Version** : 1.5.12.
      * **Project URL:** [https://github.com/JetBrains/compose-jb](https://github.com/JetBrains/compose-jb)
@@ -3123,7 +3111,7 @@
      * **Project URL:** [https://www.github.com/JetBrains/skiko](https://www.github.com/JetBrains/skiko)
      * **License:** [The Apache License, Version 2.0](http://www.apache.org/licenses/LICENSE-2.0.txt)
 
-1.  **Group** : org.jetbrains.skiko. **Name** : skiko-awt-runtime-windows-x64. **Version** : 0.7.85.4.
+1.  **Group** : org.jetbrains.skiko. **Name** : skiko-awt-runtime-macos-x64. **Version** : 0.7.85.4.
      * **Project URL:** [https://www.github.com/JetBrains/skiko](https://www.github.com/JetBrains/skiko)
      * **License:** [The Apache License, Version 2.0](http://www.apache.org/licenses/LICENSE-2.0.txt)
 
@@ -3612,7 +3600,7 @@
      * **Project URL:** [https://github.com/JetBrains/compose-jb](https://github.com/JetBrains/compose-jb)
      * **License:** [The Apache Software License, Version 2.0](https://www.apache.org/licenses/LICENSE-2.0.txt)
 
-1.  **Group** : org.jetbrains.compose.desktop. **Name** : desktop-jvm-windows-x64. **Version** : 1.5.12.**No license information found**
+1.  **Group** : org.jetbrains.compose.desktop. **Name** : desktop-jvm-macos-x64. **Version** : 1.5.12.**No license information found**
 1.  **Group** : org.jetbrains.compose.foundation. **Name** : foundation. **Version** : 1.5.12.**No license information found**
 1.  **Group** : org.jetbrains.compose.foundation. **Name** : foundation-desktop. **Version** : 1.5.12.
      * **Project URL:** [https://github.com/JetBrains/compose-jb](https://github.com/JetBrains/compose-jb)
@@ -3854,7 +3842,7 @@
      * **Project URL:** [https://www.github.com/JetBrains/skiko](https://www.github.com/JetBrains/skiko)
      * **License:** [The Apache License, Version 2.0](http://www.apache.org/licenses/LICENSE-2.0.txt)
 
-1.  **Group** : org.jetbrains.skiko. **Name** : skiko-awt-runtime-windows-x64. **Version** : 0.7.85.4.
+1.  **Group** : org.jetbrains.skiko. **Name** : skiko-awt-runtime-macos-x64. **Version** : 0.7.85.4.
      * **Project URL:** [https://www.github.com/JetBrains/skiko](https://www.github.com/JetBrains/skiko)
      * **License:** [The Apache License, Version 2.0](http://www.apache.org/licenses/LICENSE-2.0.txt)
 
@@ -3928,11 +3916,7 @@
 
 The dependencies distributed under several licenses, are used according their commercial-use-friendly license.
 
-<<<<<<< HEAD
-This report was generated on **Mon Oct 21 14:58:30 EEST 2024** using [Gradle-License-Report plugin](https://github.com/jk1/Gradle-License-Report) by Evgeny Naumenko, licensed under [Apache 2.0 License](https://github.com/jk1/Gradle-License-Report/blob/master/LICENSE).
-=======
 This report was generated on **Thu Oct 24 18:12:19 EEST 2024** using [Gradle-License-Report plugin](https://github.com/jk1/Gradle-License-Report) by Evgeny Naumenko, licensed under [Apache 2.0 License](https://github.com/jk1/Gradle-License-Report/blob/master/LICENSE).
->>>>>>> 853a5ab0
 
 
 
@@ -4731,11 +4715,7 @@
 
 The dependencies distributed under several licenses, are used according their commercial-use-friendly license.
 
-<<<<<<< HEAD
-This report was generated on **Mon Oct 21 14:58:32 EEST 2024** using [Gradle-License-Report plugin](https://github.com/jk1/Gradle-License-Report) by Evgeny Naumenko, licensed under [Apache 2.0 License](https://github.com/jk1/Gradle-License-Report/blob/master/LICENSE).
-=======
 This report was generated on **Thu Oct 24 18:12:20 EEST 2024** using [Gradle-License-Report plugin](https://github.com/jk1/Gradle-License-Report) by Evgeny Naumenko, licensed under [Apache 2.0 License](https://github.com/jk1/Gradle-License-Report/blob/master/LICENSE).
->>>>>>> 853a5ab0
 
 
 
@@ -5504,8 +5484,4 @@
 
 The dependencies distributed under several licenses, are used according their commercial-use-friendly license.
 
-<<<<<<< HEAD
-This report was generated on **Mon Oct 21 14:58:34 EEST 2024** using [Gradle-License-Report plugin](https://github.com/jk1/Gradle-License-Report) by Evgeny Naumenko, licensed under [Apache 2.0 License](https://github.com/jk1/Gradle-License-Report/blob/master/LICENSE).
-=======
-This report was generated on **Thu Oct 24 18:12:21 EEST 2024** using [Gradle-License-Report plugin](https://github.com/jk1/Gradle-License-Report) by Evgeny Naumenko, licensed under [Apache 2.0 License](https://github.com/jk1/Gradle-License-Report/blob/master/LICENSE).
->>>>>>> 853a5ab0
+This report was generated on **Thu Oct 24 18:12:21 EEST 2024** using [Gradle-License-Report plugin](https://github.com/jk1/Gradle-License-Report) by Evgeny Naumenko, licensed under [Apache 2.0 License](https://github.com/jk1/Gradle-License-Report/blob/master/LICENSE).