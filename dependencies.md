--- conflicted
+++ resolved
@@ -3,16 +3,6 @@
 # Dependencies of `io.spine.chords:spine-chords-client:2.0.0-SNAPSHOT.57`
 
 ## Runtime
-1.  **Group** : cafe.adriel.voyager. **Name** : voyager-core. **Version** : 1.0.1.**No license information found**
-1.  **Group** : cafe.adriel.voyager. **Name** : voyager-core-desktop. **Version** : 1.0.1.
-     * **Project URL:** [https://github.com/adrielcafe/voyager](https://github.com/adrielcafe/voyager)
-     * **License:** [The MIT License](https://opensource.org/licenses/MIT)
-
-1.  **Group** : cafe.adriel.voyager. **Name** : voyager-navigator. **Version** : 1.0.1.**No license information found**
-1.  **Group** : cafe.adriel.voyager. **Name** : voyager-navigator-desktop. **Version** : 1.0.1.
-     * **Project URL:** [https://github.com/adrielcafe/voyager](https://github.com/adrielcafe/voyager)
-     * **License:** [The MIT License](https://opensource.org/licenses/MIT)
-
 1.  **Group** : com.google.android. **Name** : annotations. **Version** : 4.1.1.4.
      * **Project URL:** [http://source.android.com/](http://source.android.com/)
      * **License:** [Apache 2.0](http://www.apache.org/licenses/LICENSE-2.0)
@@ -248,16 +238,6 @@
 1.  **Group** : aopalliance. **Name** : aopalliance. **Version** : 1.0.
      * **Project URL:** [http://aopalliance.sourceforge.net](http://aopalliance.sourceforge.net)
      * **License:** Public Domain
-
-1.  **Group** : cafe.adriel.voyager. **Name** : voyager-core. **Version** : 1.0.1.**No license information found**
-1.  **Group** : cafe.adriel.voyager. **Name** : voyager-core-desktop. **Version** : 1.0.1.
-     * **Project URL:** [https://github.com/adrielcafe/voyager](https://github.com/adrielcafe/voyager)
-     * **License:** [The MIT License](https://opensource.org/licenses/MIT)
-
-1.  **Group** : cafe.adriel.voyager. **Name** : voyager-navigator. **Version** : 1.0.1.**No license information found**
-1.  **Group** : cafe.adriel.voyager. **Name** : voyager-navigator-desktop. **Version** : 1.0.1.
-     * **Project URL:** [https://github.com/adrielcafe/voyager](https://github.com/adrielcafe/voyager)
-     * **License:** [The MIT License](https://opensource.org/licenses/MIT)
 
 1.  **Group** : com.beust. **Name** : jcommander. **Version** : 1.48.
      * **Project URL:** [http://beust.com/jcommander](http://beust.com/jcommander)
@@ -1086,11 +1066,7 @@
 
 The dependencies distributed under several licenses, are used according their commercial-use-friendly license.
 
-<<<<<<< HEAD
-This report was generated on **Thu Dec 26 15:03:46 CET 2024** using [Gradle-License-Report plugin](https://github.com/jk1/Gradle-License-Report) by Evgeny Naumenko, licensed under [Apache 2.0 License](https://github.com/jk1/Gradle-License-Report/blob/master/LICENSE).
-=======
 This report was generated on **Thu Dec 26 11:43:49 CET 2024** using [Gradle-License-Report plugin](https://github.com/jk1/Gradle-License-Report) by Evgeny Naumenko, licensed under [Apache 2.0 License](https://github.com/jk1/Gradle-License-Report/blob/master/LICENSE).
->>>>>>> f0d43159
 
 
 
@@ -1949,11 +1925,7 @@
 
 The dependencies distributed under several licenses, are used according their commercial-use-friendly license.
 
-<<<<<<< HEAD
-This report was generated on **Thu Dec 26 15:03:47 CET 2024** using [Gradle-License-Report plugin](https://github.com/jk1/Gradle-License-Report) by Evgeny Naumenko, licensed under [Apache 2.0 License](https://github.com/jk1/Gradle-License-Report/blob/master/LICENSE).
-=======
 This report was generated on **Thu Dec 26 11:43:50 CET 2024** using [Gradle-License-Report plugin](https://github.com/jk1/Gradle-License-Report) by Evgeny Naumenko, licensed under [Apache 2.0 License](https://github.com/jk1/Gradle-License-Report/blob/master/LICENSE).
->>>>>>> f0d43159
 
 
 
@@ -1961,22 +1933,6 @@
 # Dependencies of `io.spine.chords:spine-chords-core:2.0.0-SNAPSHOT.57`
 
 ## Runtime
-1.  **Group** : cafe.adriel.voyager. **Name** : voyager-core. **Version** : 1.0.1.
-     * **Project URL:** [https://github.com/adrielcafe/voyager](https://github.com/adrielcafe/voyager)
-     * **License:** [The MIT License](https://opensource.org/licenses/MIT)
-
-1.  **Group** : cafe.adriel.voyager. **Name** : voyager-core-desktop. **Version** : 1.0.1.
-     * **Project URL:** [https://github.com/adrielcafe/voyager](https://github.com/adrielcafe/voyager)
-     * **License:** [The MIT License](https://opensource.org/licenses/MIT)
-
-1.  **Group** : cafe.adriel.voyager. **Name** : voyager-navigator. **Version** : 1.0.1.
-     * **Project URL:** [https://github.com/adrielcafe/voyager](https://github.com/adrielcafe/voyager)
-     * **License:** [The MIT License](https://opensource.org/licenses/MIT)
-
-1.  **Group** : cafe.adriel.voyager. **Name** : voyager-navigator-desktop. **Version** : 1.0.1.
-     * **Project URL:** [https://github.com/adrielcafe/voyager](https://github.com/adrielcafe/voyager)
-     * **License:** [The MIT License](https://opensource.org/licenses/MIT)
-
 1.  **Group** : com.google.code.findbugs. **Name** : jsr305. **Version** : 3.0.2.
      * **Project URL:** [http://findbugs.sourceforge.net/](http://findbugs.sourceforge.net/)
      * **License:** [The Apache Software License, Version 2.0](http://www.apache.org/licenses/LICENSE-2.0.txt)
@@ -1989,14 +1945,6 @@
      * **Project URL:** [https://errorprone.info/error_prone_annotations](https://errorprone.info/error_prone_annotations)
      * **License:** [Apache 2.0](http://www.apache.org/licenses/LICENSE-2.0.txt)
 
-1.  **Group** : com.google.flogger. **Name** : flogger. **Version** : 0.7.4.
-     * **Project URL:** [https://github.com/google/flogger](https://github.com/google/flogger)
-     * **License:** [Apache 2.0](https://www.apache.org/licenses/LICENSE-2.0.txt)
-
-1.  **Group** : com.google.flogger. **Name** : flogger-system-backend. **Version** : 0.7.4.
-     * **Project URL:** [https://github.com/google/flogger](https://github.com/google/flogger)
-     * **License:** [Apache 2.0](https://www.apache.org/licenses/LICENSE-2.0.txt)
-
 1.  **Group** : com.google.guava. **Name** : failureaccess. **Version** : 1.0.1.
      * **Project URL:** [https://github.com/google/guava/](https://github.com/google/guava/)
      * **License:** [The Apache Software License, Version 2.0](http://www.apache.org/licenses/LICENSE-2.0.txt)
@@ -2020,11 +1968,6 @@
 
 1.  **Group** : com.google.protobuf. **Name** : protobuf-kotlin. **Version** : 3.22.3.
      * **License:** [BSD-3-Clause](https://opensource.org/licenses/BSD-3-Clause)
-
-1.  **Group** : org.checkerframework. **Name** : checker-compat-qual. **Version** : 2.5.3.
-     * **Project URL:** [https://checkerframework.org](https://checkerframework.org)
-     * **License:** [GNU General Public License, version 2 (GPL2), with the classpath exception](http://www.gnu.org/software/classpath/license.html)
-     * **License:** [The MIT License](http://opensource.org/licenses/MIT)
 
 1.  **Group** : org.checkerframework. **Name** : checker-qual. **Version** : 3.40.0.
      * **Project URL:** [https://checkerframework.org/](https://checkerframework.org/)
@@ -2149,10 +2092,7 @@
      * **License:** [The Apache Software License, Version 2.0](http://www.apache.org/licenses/LICENSE-2.0.txt)
 
 1.  **Group** : org.jetbrains.kotlinx. **Name** : kotlinx-coroutines-bom. **Version** : 1.7.3.**No license information found**
-1.  **Group** : org.jetbrains.kotlinx. **Name** : kotlinx-coroutines-core. **Version** : 1.7.3.
-     * **Project URL:** [https://github.com/Kotlin/kotlinx.coroutines](https://github.com/Kotlin/kotlinx.coroutines)
-     * **License:** [The Apache Software License, Version 2.0](https://www.apache.org/licenses/LICENSE-2.0.txt)
-
+1.  **Group** : org.jetbrains.kotlinx. **Name** : kotlinx-coroutines-core. **Version** : 1.7.3.**No license information found**
 1.  **Group** : org.jetbrains.kotlinx. **Name** : kotlinx-coroutines-core-jvm. **Version** : 1.7.3.
      * **Project URL:** [https://github.com/Kotlin/kotlinx.coroutines](https://github.com/Kotlin/kotlinx.coroutines)
      * **License:** [The Apache Software License, Version 2.0](https://www.apache.org/licenses/LICENSE-2.0.txt)
@@ -2175,22 +2115,6 @@
 1.  **Group** : aopalliance. **Name** : aopalliance. **Version** : 1.0.
      * **Project URL:** [http://aopalliance.sourceforge.net](http://aopalliance.sourceforge.net)
      * **License:** Public Domain
-
-1.  **Group** : cafe.adriel.voyager. **Name** : voyager-core. **Version** : 1.0.1.
-     * **Project URL:** [https://github.com/adrielcafe/voyager](https://github.com/adrielcafe/voyager)
-     * **License:** [The MIT License](https://opensource.org/licenses/MIT)
-
-1.  **Group** : cafe.adriel.voyager. **Name** : voyager-core-desktop. **Version** : 1.0.1.
-     * **Project URL:** [https://github.com/adrielcafe/voyager](https://github.com/adrielcafe/voyager)
-     * **License:** [The MIT License](https://opensource.org/licenses/MIT)
-
-1.  **Group** : cafe.adriel.voyager. **Name** : voyager-navigator. **Version** : 1.0.1.
-     * **Project URL:** [https://github.com/adrielcafe/voyager](https://github.com/adrielcafe/voyager)
-     * **License:** [The MIT License](https://opensource.org/licenses/MIT)
-
-1.  **Group** : cafe.adriel.voyager. **Name** : voyager-navigator-desktop. **Version** : 1.0.1.
-     * **Project URL:** [https://github.com/adrielcafe/voyager](https://github.com/adrielcafe/voyager)
-     * **License:** [The MIT License](https://opensource.org/licenses/MIT)
 
 1.  **Group** : com.beust. **Name** : jcommander. **Version** : 1.48.
      * **Project URL:** [http://beust.com/jcommander](http://beust.com/jcommander)
@@ -2868,10 +2792,7 @@
      * **License:** [The Apache Software License, Version 2.0](http://www.apache.org/licenses/LICENSE-2.0.txt)
 
 1.  **Group** : org.jetbrains.kotlinx. **Name** : kotlinx-coroutines-bom. **Version** : 1.7.3.**No license information found**
-1.  **Group** : org.jetbrains.kotlinx. **Name** : kotlinx-coroutines-core. **Version** : 1.7.3.
-     * **Project URL:** [https://github.com/Kotlin/kotlinx.coroutines](https://github.com/Kotlin/kotlinx.coroutines)
-     * **License:** [The Apache Software License, Version 2.0](https://www.apache.org/licenses/LICENSE-2.0.txt)
-
+1.  **Group** : org.jetbrains.kotlinx. **Name** : kotlinx-coroutines-core. **Version** : 1.7.3.**No license information found**
 1.  **Group** : org.jetbrains.kotlinx. **Name** : kotlinx-coroutines-core-jvm. **Version** : 1.7.3.
      * **Project URL:** [https://github.com/Kotlin/kotlinx.coroutines](https://github.com/Kotlin/kotlinx.coroutines)
      * **License:** [The Apache Software License, Version 2.0](https://www.apache.org/licenses/LICENSE-2.0.txt)
@@ -2991,11 +2912,7 @@
 
 The dependencies distributed under several licenses, are used according their commercial-use-friendly license.
 
-<<<<<<< HEAD
-This report was generated on **Thu Dec 26 15:03:48 CET 2024** using [Gradle-License-Report plugin](https://github.com/jk1/Gradle-License-Report) by Evgeny Naumenko, licensed under [Apache 2.0 License](https://github.com/jk1/Gradle-License-Report/blob/master/LICENSE).
-=======
 This report was generated on **Thu Dec 26 11:43:51 CET 2024** using [Gradle-License-Report plugin](https://github.com/jk1/Gradle-License-Report) by Evgeny Naumenko, licensed under [Apache 2.0 License](https://github.com/jk1/Gradle-License-Report/blob/master/LICENSE).
->>>>>>> f0d43159
 
 
 
@@ -3003,16 +2920,6 @@
 # Dependencies of `io.spine.chords:spine-chords-proto:2.0.0-SNAPSHOT.57`
 
 ## Runtime
-1.  **Group** : cafe.adriel.voyager. **Name** : voyager-core. **Version** : 1.0.1.**No license information found**
-1.  **Group** : cafe.adriel.voyager. **Name** : voyager-core-desktop. **Version** : 1.0.1.
-     * **Project URL:** [https://github.com/adrielcafe/voyager](https://github.com/adrielcafe/voyager)
-     * **License:** [The MIT License](https://opensource.org/licenses/MIT)
-
-1.  **Group** : cafe.adriel.voyager. **Name** : voyager-navigator. **Version** : 1.0.1.**No license information found**
-1.  **Group** : cafe.adriel.voyager. **Name** : voyager-navigator-desktop. **Version** : 1.0.1.
-     * **Project URL:** [https://github.com/adrielcafe/voyager](https://github.com/adrielcafe/voyager)
-     * **License:** [The MIT License](https://opensource.org/licenses/MIT)
-
 1.  **Group** : com.google.code.findbugs. **Name** : jsr305. **Version** : 3.0.2.
      * **Project URL:** [http://findbugs.sourceforge.net/](http://findbugs.sourceforge.net/)
      * **License:** [The Apache Software License, Version 2.0](http://www.apache.org/licenses/LICENSE-2.0.txt)
@@ -3212,16 +3119,6 @@
 1.  **Group** : aopalliance. **Name** : aopalliance. **Version** : 1.0.
      * **Project URL:** [http://aopalliance.sourceforge.net](http://aopalliance.sourceforge.net)
      * **License:** Public Domain
-
-1.  **Group** : cafe.adriel.voyager. **Name** : voyager-core. **Version** : 1.0.1.**No license information found**
-1.  **Group** : cafe.adriel.voyager. **Name** : voyager-core-desktop. **Version** : 1.0.1.
-     * **Project URL:** [https://github.com/adrielcafe/voyager](https://github.com/adrielcafe/voyager)
-     * **License:** [The MIT License](https://opensource.org/licenses/MIT)
-
-1.  **Group** : cafe.adriel.voyager. **Name** : voyager-navigator. **Version** : 1.0.1.**No license information found**
-1.  **Group** : cafe.adriel.voyager. **Name** : voyager-navigator-desktop. **Version** : 1.0.1.
-     * **Project URL:** [https://github.com/adrielcafe/voyager](https://github.com/adrielcafe/voyager)
-     * **License:** [The MIT License](https://opensource.org/licenses/MIT)
 
 1.  **Group** : com.beust. **Name** : jcommander. **Version** : 1.48.
      * **Project URL:** [http://beust.com/jcommander](http://beust.com/jcommander)
@@ -4019,11 +3916,7 @@
 
 The dependencies distributed under several licenses, are used according their commercial-use-friendly license.
 
-<<<<<<< HEAD
-This report was generated on **Thu Dec 26 15:03:49 CET 2024** using [Gradle-License-Report plugin](https://github.com/jk1/Gradle-License-Report) by Evgeny Naumenko, licensed under [Apache 2.0 License](https://github.com/jk1/Gradle-License-Report/blob/master/LICENSE).
-=======
 This report was generated on **Thu Dec 26 11:43:52 CET 2024** using [Gradle-License-Report plugin](https://github.com/jk1/Gradle-License-Report) by Evgeny Naumenko, licensed under [Apache 2.0 License](https://github.com/jk1/Gradle-License-Report/blob/master/LICENSE).
->>>>>>> f0d43159
 
 
 
@@ -4822,11 +4715,7 @@
 
 The dependencies distributed under several licenses, are used according their commercial-use-friendly license.
 
-<<<<<<< HEAD
-This report was generated on **Thu Dec 26 15:03:50 CET 2024** using [Gradle-License-Report plugin](https://github.com/jk1/Gradle-License-Report) by Evgeny Naumenko, licensed under [Apache 2.0 License](https://github.com/jk1/Gradle-License-Report/blob/master/LICENSE).
-=======
 This report was generated on **Thu Dec 26 11:43:52 CET 2024** using [Gradle-License-Report plugin](https://github.com/jk1/Gradle-License-Report) by Evgeny Naumenko, licensed under [Apache 2.0 License](https://github.com/jk1/Gradle-License-Report/blob/master/LICENSE).
->>>>>>> f0d43159
 
 
 
@@ -5595,8 +5484,4 @@
 
 The dependencies distributed under several licenses, are used according their commercial-use-friendly license.
 
-<<<<<<< HEAD
-This report was generated on **Thu Dec 26 15:03:51 CET 2024** using [Gradle-License-Report plugin](https://github.com/jk1/Gradle-License-Report) by Evgeny Naumenko, licensed under [Apache 2.0 License](https://github.com/jk1/Gradle-License-Report/blob/master/LICENSE).
-=======
-This report was generated on **Thu Dec 26 11:43:53 CET 2024** using [Gradle-License-Report plugin](https://github.com/jk1/Gradle-License-Report) by Evgeny Naumenko, licensed under [Apache 2.0 License](https://github.com/jk1/Gradle-License-Report/blob/master/LICENSE).
->>>>>>> f0d43159
+This report was generated on **Thu Dec 26 11:43:53 CET 2024** using [Gradle-License-Report plugin](https://github.com/jk1/Gradle-License-Report) by Evgeny Naumenko, licensed under [Apache 2.0 License](https://github.com/jk1/Gradle-License-Report/blob/master/LICENSE).