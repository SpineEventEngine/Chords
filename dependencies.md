

<<<<<<< HEAD
# Dependencies of `io.spine.chords:spine-chords-client:2.0.0-SNAPSHOT.56`
=======
# Dependencies of `io.spine.chords:spine-chords-client:2.0.0-SNAPSHOT.59`
>>>>>>> 58d2624e

## Runtime
1.  **Group** : cafe.adriel.voyager. **Name** : voyager-core. **Version** : 1.0.1.**No license information found**
1.  **Group** : cafe.adriel.voyager. **Name** : voyager-core-desktop. **Version** : 1.0.1.
     * **Project URL:** [https://github.com/adrielcafe/voyager](https://github.com/adrielcafe/voyager)
     * **License:** [The MIT License](https://opensource.org/licenses/MIT)

1.  **Group** : cafe.adriel.voyager. **Name** : voyager-navigator. **Version** : 1.0.1.**No license information found**
1.  **Group** : cafe.adriel.voyager. **Name** : voyager-navigator-desktop. **Version** : 1.0.1.
     * **Project URL:** [https://github.com/adrielcafe/voyager](https://github.com/adrielcafe/voyager)
     * **License:** [The MIT License](https://opensource.org/licenses/MIT)

1.  **Group** : com.google.android. **Name** : annotations. **Version** : 4.1.1.4.
     * **Project URL:** [http://source.android.com/](http://source.android.com/)
     * **License:** [Apache 2.0](http://www.apache.org/licenses/LICENSE-2.0)

1.  **Group** : com.google.api.grpc. **Name** : proto-google-common-protos. **Version** : 1.17.0.
     * **Project URL:** [https://github.com/googleapis/api-client-staging](https://github.com/googleapis/api-client-staging)
     * **License:** [Apache-2.0](https://www.apache.org/licenses/LICENSE-2.0.txt)

1.  **Group** : com.google.code.findbugs. **Name** : jsr305. **Version** : 3.0.2.
     * **Project URL:** [http://findbugs.sourceforge.net/](http://findbugs.sourceforge.net/)
     * **License:** [The Apache Software License, Version 2.0](http://www.apache.org/licenses/LICENSE-2.0.txt)

1.  **Group** : com.google.code.gson. **Name** : gson. **Version** : 2.10.1.
     * **Project URL:** [https://github.com/google/gson/gson](https://github.com/google/gson/gson)
     * **License:** [Apache-2.0](https://www.apache.org/licenses/LICENSE-2.0.txt)

1.  **Group** : com.google.errorprone. **Name** : error_prone_annotations. **Version** : 2.23.0.
     * **Project URL:** [https://errorprone.info/error_prone_annotations](https://errorprone.info/error_prone_annotations)
     * **License:** [Apache 2.0](http://www.apache.org/licenses/LICENSE-2.0.txt)

1.  **Group** : com.google.flogger. **Name** : flogger. **Version** : 0.7.4.
     * **Project URL:** [https://github.com/google/flogger](https://github.com/google/flogger)
     * **License:** [Apache 2.0](https://www.apache.org/licenses/LICENSE-2.0.txt)

1.  **Group** : com.google.flogger. **Name** : flogger-system-backend. **Version** : 0.7.4.
     * **Project URL:** [https://github.com/google/flogger](https://github.com/google/flogger)
     * **License:** [Apache 2.0](https://www.apache.org/licenses/LICENSE-2.0.txt)

1.  **Group** : com.google.guava. **Name** : failureaccess. **Version** : 1.0.1.
     * **Project URL:** [https://github.com/google/guava/](https://github.com/google/guava/)
     * **License:** [The Apache Software License, Version 2.0](http://www.apache.org/licenses/LICENSE-2.0.txt)

1.  **Group** : com.google.guava. **Name** : guava. **Version** : 31.1-jre.
     * **Project URL:** [https://github.com/google/guava](https://github.com/google/guava)
     * **License:** [Apache License, Version 2.0](http://www.apache.org/licenses/LICENSE-2.0.txt)

1.  **Group** : com.google.guava. **Name** : listenablefuture. **Version** : 9999.0-empty-to-avoid-conflict-with-guava.
     * **License:** [The Apache Software License, Version 2.0](http://www.apache.org/licenses/LICENSE-2.0.txt)

1.  **Group** : com.google.j2objc. **Name** : j2objc-annotations. **Version** : 2.8.
     * **Project URL:** [https://github.com/google/j2objc/](https://github.com/google/j2objc/)
     * **License:** [Apache License, Version 2.0](http://www.apache.org/licenses/LICENSE-2.0.txt)

1.  **Group** : com.google.protobuf. **Name** : protobuf-java. **Version** : 3.22.3.
     * **License:** [BSD-3-Clause](https://opensource.org/licenses/BSD-3-Clause)

1.  **Group** : com.google.protobuf. **Name** : protobuf-java-util. **Version** : 3.22.3.
     * **License:** [BSD-3-Clause](https://opensource.org/licenses/BSD-3-Clause)

1.  **Group** : com.google.protobuf. **Name** : protobuf-kotlin. **Version** : 3.22.3.
     * **License:** [BSD-3-Clause](https://opensource.org/licenses/BSD-3-Clause)

1.  **Group** : io.grpc. **Name** : grpc-api. **Version** : 1.59.0.
     * **Project URL:** [https://github.com/grpc/grpc-java](https://github.com/grpc/grpc-java)
     * **License:** [Apache 2.0](https://opensource.org/licenses/Apache-2.0)

1.  **Group** : io.grpc. **Name** : grpc-core. **Version** : 1.28.1.
     * **Project URL:** [https://github.com/grpc/grpc-java](https://github.com/grpc/grpc-java)
     * **License:** [Apache 2.0](https://opensource.org/licenses/Apache-2.0)

1.  **Group** : io.grpc. **Name** : grpc-protobuf. **Version** : 1.28.1.
     * **Project URL:** [https://github.com/grpc/grpc-java](https://github.com/grpc/grpc-java)
     * **License:** [Apache 2.0](https://opensource.org/licenses/Apache-2.0)

1.  **Group** : io.grpc. **Name** : grpc-protobuf-lite. **Version** : 1.28.1.
     * **Project URL:** [https://github.com/grpc/grpc-java](https://github.com/grpc/grpc-java)
     * **License:** [Apache 2.0](https://opensource.org/licenses/Apache-2.0)

1.  **Group** : io.grpc. **Name** : grpc-stub. **Version** : 1.28.1.
     * **Project URL:** [https://github.com/grpc/grpc-java](https://github.com/grpc/grpc-java)
     * **License:** [Apache 2.0](https://opensource.org/licenses/Apache-2.0)

1.  **Group** : io.perfmark. **Name** : perfmark-api. **Version** : 0.19.0.
     * **Project URL:** [https://github.com/perfmark/perfmark](https://github.com/perfmark/perfmark)
     * **License:** [Apache 2.0](https://opensource.org/licenses/Apache-2.0)

1.  **Group** : javax.annotation. **Name** : javax.annotation-api. **Version** : 1.3.2.
     * **Project URL:** [http://jcp.org/en/jsr/detail?id=250](http://jcp.org/en/jsr/detail?id=250)
     * **License:** [CDDL + GPLv2 with classpath exception](https://github.com/javaee/javax.annotation/blob/master/LICENSE)

1.  **Group** : org.checkerframework. **Name** : checker-compat-qual. **Version** : 2.5.3.
     * **Project URL:** [https://checkerframework.org](https://checkerframework.org)
     * **License:** [GNU General Public License, version 2 (GPL2), with the classpath exception](http://www.gnu.org/software/classpath/license.html)
     * **License:** [The MIT License](http://opensource.org/licenses/MIT)

1.  **Group** : org.checkerframework. **Name** : checker-qual. **Version** : 3.40.0.
     * **Project URL:** [https://checkerframework.org/](https://checkerframework.org/)
     * **License:** [The MIT License](http://opensource.org/licenses/MIT)

1.  **Group** : org.jetbrains. **Name** : annotations. **Version** : 24.0.1.
     * **Project URL:** [https://github.com/JetBrains/java-annotations](https://github.com/JetBrains/java-annotations)
     * **License:** [The Apache Software License, Version 2.0](https://www.apache.org/licenses/LICENSE-2.0.txt)

1.  **Group** : org.jetbrains.compose.animation. **Name** : animation. **Version** : 1.5.12.**No license information found**
1.  **Group** : org.jetbrains.compose.animation. **Name** : animation-core. **Version** : 1.5.12.**No license information found**
1.  **Group** : org.jetbrains.compose.animation. **Name** : animation-core-desktop. **Version** : 1.5.12.
     * **Project URL:** [https://github.com/JetBrains/compose-jb](https://github.com/JetBrains/compose-jb)
     * **License:** [The Apache Software License, Version 2.0](https://www.apache.org/licenses/LICENSE-2.0.txt)

1.  **Group** : org.jetbrains.compose.animation. **Name** : animation-desktop. **Version** : 1.5.12.
     * **Project URL:** [https://github.com/JetBrains/compose-jb](https://github.com/JetBrains/compose-jb)
     * **License:** [The Apache Software License, Version 2.0](https://www.apache.org/licenses/LICENSE-2.0.txt)

1.  **Group** : org.jetbrains.compose.desktop. **Name** : desktop. **Version** : 1.5.12.**No license information found**
1.  **Group** : org.jetbrains.compose.desktop. **Name** : desktop-jvm. **Version** : 1.5.12.
     * **Project URL:** [https://github.com/JetBrains/compose-jb](https://github.com/JetBrains/compose-jb)
     * **License:** [The Apache Software License, Version 2.0](https://www.apache.org/licenses/LICENSE-2.0.txt)

1.  **Group** : org.jetbrains.compose.desktop. **Name** : desktop-jvm-windows-x64. **Version** : 1.5.12.**No license information found**
1.  **Group** : org.jetbrains.compose.foundation. **Name** : foundation. **Version** : 1.5.12.**No license information found**
1.  **Group** : org.jetbrains.compose.foundation. **Name** : foundation-desktop. **Version** : 1.5.12.
     * **Project URL:** [https://github.com/JetBrains/compose-jb](https://github.com/JetBrains/compose-jb)
     * **License:** [The Apache Software License, Version 2.0](https://www.apache.org/licenses/LICENSE-2.0.txt)

1.  **Group** : org.jetbrains.compose.foundation. **Name** : foundation-layout. **Version** : 1.5.12.**No license information found**
1.  **Group** : org.jetbrains.compose.foundation. **Name** : foundation-layout-desktop. **Version** : 1.5.12.
     * **Project URL:** [https://github.com/JetBrains/compose-jb](https://github.com/JetBrains/compose-jb)
     * **License:** [The Apache Software License, Version 2.0](https://www.apache.org/licenses/LICENSE-2.0.txt)

1.  **Group** : org.jetbrains.compose.material. **Name** : material. **Version** : 1.5.12.**No license information found**
1.  **Group** : org.jetbrains.compose.material. **Name** : material-desktop. **Version** : 1.5.12.
     * **Project URL:** [https://github.com/JetBrains/compose-jb](https://github.com/JetBrains/compose-jb)
     * **License:** [The Apache Software License, Version 2.0](https://www.apache.org/licenses/LICENSE-2.0.txt)

1.  **Group** : org.jetbrains.compose.material. **Name** : material-icons-core. **Version** : 1.5.12.**No license information found**
1.  **Group** : org.jetbrains.compose.material. **Name** : material-icons-core-desktop. **Version** : 1.5.12.
     * **Project URL:** [https://github.com/JetBrains/compose-jb](https://github.com/JetBrains/compose-jb)
     * **License:** [The Apache Software License, Version 2.0](https://www.apache.org/licenses/LICENSE-2.0.txt)

1.  **Group** : org.jetbrains.compose.material. **Name** : material-ripple. **Version** : 1.5.12.**No license information found**
1.  **Group** : org.jetbrains.compose.material. **Name** : material-ripple-desktop. **Version** : 1.5.12.
     * **Project URL:** [https://github.com/JetBrains/compose-jb](https://github.com/JetBrains/compose-jb)
     * **License:** [The Apache Software License, Version 2.0](https://www.apache.org/licenses/LICENSE-2.0.txt)

1.  **Group** : org.jetbrains.compose.material3. **Name** : material3-desktop. **Version** : 1.5.12.
     * **Project URL:** [https://github.com/JetBrains/compose-jb](https://github.com/JetBrains/compose-jb)
     * **License:** [The Apache Software License, Version 2.0](https://www.apache.org/licenses/LICENSE-2.0.txt)

1.  **Group** : org.jetbrains.compose.runtime. **Name** : runtime. **Version** : 1.5.12.**No license information found**
1.  **Group** : org.jetbrains.compose.runtime. **Name** : runtime-desktop. **Version** : 1.5.12.
     * **Project URL:** [https://github.com/JetBrains/compose-jb](https://github.com/JetBrains/compose-jb)
     * **License:** [The Apache Software License, Version 2.0](https://www.apache.org/licenses/LICENSE-2.0.txt)

1.  **Group** : org.jetbrains.compose.runtime. **Name** : runtime-saveable. **Version** : 1.5.12.**No license information found**
1.  **Group** : org.jetbrains.compose.runtime. **Name** : runtime-saveable-desktop. **Version** : 1.5.12.
     * **Project URL:** [https://github.com/JetBrains/compose-jb](https://github.com/JetBrains/compose-jb)
     * **License:** [The Apache Software License, Version 2.0](https://www.apache.org/licenses/LICENSE-2.0.txt)

1.  **Group** : org.jetbrains.compose.ui. **Name** : ui. **Version** : 1.5.12.**No license information found**
1.  **Group** : org.jetbrains.compose.ui. **Name** : ui-desktop. **Version** : 1.5.12.
     * **Project URL:** [https://github.com/JetBrains/compose-jb](https://github.com/JetBrains/compose-jb)
     * **License:** [The Apache Software License, Version 2.0](https://www.apache.org/licenses/LICENSE-2.0.txt)

1.  **Group** : org.jetbrains.compose.ui. **Name** : ui-geometry. **Version** : 1.5.12.**No license information found**
1.  **Group** : org.jetbrains.compose.ui. **Name** : ui-geometry-desktop. **Version** : 1.5.12.
     * **Project URL:** [https://github.com/JetBrains/compose-jb](https://github.com/JetBrains/compose-jb)
     * **License:** [The Apache Software License, Version 2.0](https://www.apache.org/licenses/LICENSE-2.0.txt)

1.  **Group** : org.jetbrains.compose.ui. **Name** : ui-graphics. **Version** : 1.5.12.**No license information found**
1.  **Group** : org.jetbrains.compose.ui. **Name** : ui-graphics-desktop. **Version** : 1.5.12.
     * **Project URL:** [https://github.com/JetBrains/compose-jb](https://github.com/JetBrains/compose-jb)
     * **License:** [The Apache Software License, Version 2.0](https://www.apache.org/licenses/LICENSE-2.0.txt)

1.  **Group** : org.jetbrains.compose.ui. **Name** : ui-text. **Version** : 1.5.12.**No license information found**
1.  **Group** : org.jetbrains.compose.ui. **Name** : ui-text-desktop. **Version** : 1.5.12.
     * **Project URL:** [https://github.com/JetBrains/compose-jb](https://github.com/JetBrains/compose-jb)
     * **License:** [The Apache Software License, Version 2.0](https://www.apache.org/licenses/LICENSE-2.0.txt)

1.  **Group** : org.jetbrains.compose.ui. **Name** : ui-tooling-preview. **Version** : 1.5.12.**No license information found**
1.  **Group** : org.jetbrains.compose.ui. **Name** : ui-tooling-preview-desktop. **Version** : 1.5.12.
     * **Project URL:** [https://github.com/JetBrains/compose-jb](https://github.com/JetBrains/compose-jb)
     * **License:** [The Apache Software License, Version 2.0](https://www.apache.org/licenses/LICENSE-2.0.txt)

1.  **Group** : org.jetbrains.compose.ui. **Name** : ui-unit. **Version** : 1.5.12.**No license information found**
1.  **Group** : org.jetbrains.compose.ui. **Name** : ui-unit-desktop. **Version** : 1.5.12.
     * **Project URL:** [https://github.com/JetBrains/compose-jb](https://github.com/JetBrains/compose-jb)
     * **License:** [The Apache Software License, Version 2.0](https://www.apache.org/licenses/LICENSE-2.0.txt)

1.  **Group** : org.jetbrains.compose.ui. **Name** : ui-util. **Version** : 1.5.12.**No license information found**
1.  **Group** : org.jetbrains.compose.ui. **Name** : ui-util-desktop. **Version** : 1.5.12.
     * **Project URL:** [https://github.com/JetBrains/compose-jb](https://github.com/JetBrains/compose-jb)
     * **License:** [The Apache Software License, Version 2.0](https://www.apache.org/licenses/LICENSE-2.0.txt)

1.  **Group** : org.jetbrains.kotlin. **Name** : kotlin-reflect. **Version** : 1.9.23.
     * **Project URL:** [https://kotlinlang.org/](https://kotlinlang.org/)
     * **License:** [The Apache License, Version 2.0](http://www.apache.org/licenses/LICENSE-2.0.txt)

1.  **Group** : org.jetbrains.kotlin. **Name** : kotlin-stdlib. **Version** : 1.9.23.
     * **Project URL:** [https://kotlinlang.org/](https://kotlinlang.org/)
     * **License:** [The Apache License, Version 2.0](http://www.apache.org/licenses/LICENSE-2.0.txt)

1.  **Group** : org.jetbrains.kotlin. **Name** : kotlin-stdlib-common. **Version** : 1.9.23.**No license information found**
1.  **Group** : org.jetbrains.kotlin. **Name** : kotlin-stdlib-jdk7. **Version** : 1.9.23.
     * **Project URL:** [https://kotlinlang.org/](https://kotlinlang.org/)
     * **License:** [The Apache License, Version 2.0](http://www.apache.org/licenses/LICENSE-2.0.txt)

1.  **Group** : org.jetbrains.kotlin. **Name** : kotlin-stdlib-jdk8. **Version** : 1.9.23.
     * **Project URL:** [https://kotlinlang.org/](https://kotlinlang.org/)
     * **License:** [The Apache License, Version 2.0](http://www.apache.org/licenses/LICENSE-2.0.txt)

1.  **Group** : org.jetbrains.kotlin. **Name** : kotlin-stdlib-jre7. **Version** : 1.1.4.
     * **Project URL:** [https://kotlinlang.org/](https://kotlinlang.org/)
     * **License:** [The Apache License, Version 2.0](http://www.apache.org/licenses/LICENSE-2.0.txt)

1.  **Group** : org.jetbrains.kotlin. **Name** : kotlin-stdlib-jre8. **Version** : 1.1.4.
     * **Project URL:** [https://kotlinlang.org/](https://kotlinlang.org/)
     * **License:** [The Apache License, Version 2.0](http://www.apache.org/licenses/LICENSE-2.0.txt)

1.  **Group** : org.jetbrains.kotlinx. **Name** : atomicfu. **Version** : 0.7.
     * **License:** [The Apache Software License, Version 2.0](http://www.apache.org/licenses/LICENSE-2.0.txt)

1.  **Group** : org.jetbrains.kotlinx. **Name** : kotlinx-coroutines-bom. **Version** : 1.7.3.**No license information found**
1.  **Group** : org.jetbrains.kotlinx. **Name** : kotlinx-coroutines-core. **Version** : 1.7.3.**No license information found**
1.  **Group** : org.jetbrains.kotlinx. **Name** : kotlinx-coroutines-core-jvm. **Version** : 1.7.3.
     * **Project URL:** [https://github.com/Kotlin/kotlinx.coroutines](https://github.com/Kotlin/kotlinx.coroutines)
     * **License:** [The Apache Software License, Version 2.0](https://www.apache.org/licenses/LICENSE-2.0.txt)

1.  **Group** : org.jetbrains.kotlinx. **Name** : kotlinx-datetime. **Version** : 0.4.0.**No license information found**
1.  **Group** : org.jetbrains.kotlinx. **Name** : kotlinx-datetime-jvm. **Version** : 0.4.0.
     * **Project URL:** [https://github.com/Kotlin/kotlinx-datetime](https://github.com/Kotlin/kotlinx-datetime)
     * **License:** [The Apache License, Version 2.0](http://www.apache.org/licenses/LICENSE-2.0.txt)

1.  **Group** : org.jetbrains.skiko. **Name** : skiko. **Version** : 0.7.85.4.**No license information found**
1.  **Group** : org.jetbrains.skiko. **Name** : skiko-awt. **Version** : 0.7.85.4.
     * **Project URL:** [https://www.github.com/JetBrains/skiko](https://www.github.com/JetBrains/skiko)
     * **License:** [The Apache License, Version 2.0](http://www.apache.org/licenses/LICENSE-2.0.txt)

1.  **Group** : org.jetbrains.skiko. **Name** : skiko-awt-runtime-windows-x64. **Version** : 0.7.85.4.
     * **Project URL:** [https://www.github.com/JetBrains/skiko](https://www.github.com/JetBrains/skiko)
     * **License:** [The Apache License, Version 2.0](http://www.apache.org/licenses/LICENSE-2.0.txt)

## Compile, tests, and tooling
1.  **Group** : aopalliance. **Name** : aopalliance. **Version** : 1.0.
     * **Project URL:** [http://aopalliance.sourceforge.net](http://aopalliance.sourceforge.net)
     * **License:** Public Domain

1.  **Group** : cafe.adriel.voyager. **Name** : voyager-core. **Version** : 1.0.1.**No license information found**
1.  **Group** : cafe.adriel.voyager. **Name** : voyager-core-desktop. **Version** : 1.0.1.
     * **Project URL:** [https://github.com/adrielcafe/voyager](https://github.com/adrielcafe/voyager)
     * **License:** [The MIT License](https://opensource.org/licenses/MIT)

1.  **Group** : cafe.adriel.voyager. **Name** : voyager-navigator. **Version** : 1.0.1.**No license information found**
1.  **Group** : cafe.adriel.voyager. **Name** : voyager-navigator-desktop. **Version** : 1.0.1.
     * **Project URL:** [https://github.com/adrielcafe/voyager](https://github.com/adrielcafe/voyager)
     * **License:** [The MIT License](https://opensource.org/licenses/MIT)

1.  **Group** : com.beust. **Name** : jcommander. **Version** : 1.48.
     * **Project URL:** [http://beust.com/jcommander](http://beust.com/jcommander)
     * **License:** [The Apache Software License, Version 2.0](http://www.apache.org/licenses/LICENSE-2.0.txt)

1.  **Group** : com.beust. **Name** : jcommander. **Version** : 1.82.
     * **Project URL:** [https://jcommander.org](https://jcommander.org)
     * **License:** [Apache License, Version 2.0](https://www.apache.org/licenses/LICENSE-2.0.txt)

1.  **Group** : com.fasterxml.jackson. **Name** : jackson-bom. **Version** : 2.14.3.**No license information found**
1.  **Group** : com.fasterxml.jackson.core. **Name** : jackson-annotations. **Version** : 2.14.3.
     * **Project URL:** [https://github.com/FasterXML/jackson](https://github.com/FasterXML/jackson)
     * **License:** [The Apache Software License, Version 2.0](https://www.apache.org/licenses/LICENSE-2.0.txt)

1.  **Group** : com.fasterxml.jackson.core. **Name** : jackson-core. **Version** : 2.14.3.
     * **Project URL:** [https://github.com/FasterXML/jackson-core](https://github.com/FasterXML/jackson-core)
     * **License:** [Apache License, Version 2.0](http://www.apache.org/licenses/LICENSE-2.0.txt)
     * **License:** [The Apache Software License, Version 2.0](https://www.apache.org/licenses/LICENSE-2.0.txt)

1.  **Group** : com.fasterxml.jackson.core. **Name** : jackson-databind. **Version** : 2.14.3.
     * **Project URL:** [https://github.com/FasterXML/jackson](https://github.com/FasterXML/jackson)
     * **License:** [Apache License, Version 2.0](http://www.apache.org/licenses/LICENSE-2.0.txt)
     * **License:** [The Apache Software License, Version 2.0](https://www.apache.org/licenses/LICENSE-2.0.txt)

1.  **Group** : com.fasterxml.jackson.dataformat. **Name** : jackson-dataformat-xml. **Version** : 2.14.3.
     * **Project URL:** [https://github.com/FasterXML/jackson-dataformat-xml](https://github.com/FasterXML/jackson-dataformat-xml)
     * **License:** [Apache License, Version 2.0](http://www.apache.org/licenses/LICENSE-2.0.txt)
     * **License:** [The Apache Software License, Version 2.0](http://www.apache.org/licenses/LICENSE-2.0.txt)

1.  **Group** : com.fasterxml.jackson.module. **Name** : jackson-module-kotlin. **Version** : 2.14.3.
     * **Project URL:** [https://github.com/FasterXML/jackson-module-kotlin](https://github.com/FasterXML/jackson-module-kotlin)
     * **License:** [Apache License, Version 2.0](http://www.apache.org/licenses/LICENSE-2.0.txt)
     * **License:** [The Apache Software License, Version 2.0](https://www.apache.org/licenses/LICENSE-2.0.txt)

1.  **Group** : com.fasterxml.woodstox. **Name** : woodstox-core. **Version** : 6.5.0.
     * **Project URL:** [https://github.com/FasterXML/woodstox](https://github.com/FasterXML/woodstox)
     * **License:** [The Apache License, Version 2.0](http://www.apache.org/licenses/LICENSE-2.0.txt)
     * **License:** [The Apache Software License, Version 2.0](http://www.apache.org/licenses/LICENSE-2.0.txt)

1.  **Group** : com.github.ajalt. **Name** : colormath. **Version** : 1.2.0.
     * **Project URL:** [https://github.com/ajalt/colormath](https://github.com/ajalt/colormath)
     * **License:** [Apache-2.0](http://www.apache.org/licenses/LICENSE-2.0.txt)

1.  **Group** : com.github.ajalt. **Name** : mordant. **Version** : 1.2.1.
     * **Project URL:** [https://github.com/ajalt/mordant](https://github.com/ajalt/mordant)
     * **License:** [Apache-2.0](http://www.apache.org/licenses/LICENSE-2.0.txt)

1.  **Group** : com.github.ben-manes.caffeine. **Name** : caffeine. **Version** : 3.0.5.
     * **Project URL:** [https://github.com/ben-manes/caffeine](https://github.com/ben-manes/caffeine)
     * **License:** [Apache License, Version 2.0](https://www.apache.org/licenses/LICENSE-2.0.txt)

1.  **Group** : com.github.kevinstern. **Name** : software-and-algorithms. **Version** : 1.0.
     * **Project URL:** [https://www.github.com/KevinStern/software-and-algorithms](https://www.github.com/KevinStern/software-and-algorithms)
     * **License:** [MIT License](http://www.opensource.org/licenses/mit-license.php)

1.  **Group** : com.google.android. **Name** : annotations. **Version** : 4.1.1.4.
     * **Project URL:** [http://source.android.com/](http://source.android.com/)
     * **License:** [Apache 2.0](http://www.apache.org/licenses/LICENSE-2.0)

1.  **Group** : com.google.api.grpc. **Name** : proto-google-common-protos. **Version** : 1.17.0.
     * **Project URL:** [https://github.com/googleapis/api-client-staging](https://github.com/googleapis/api-client-staging)
     * **License:** [Apache-2.0](https://www.apache.org/licenses/LICENSE-2.0.txt)

1.  **Group** : com.google.auto. **Name** : auto-common. **Version** : 1.2.2.
     * **Project URL:** [https://github.com/google/auto/tree/main/common](https://github.com/google/auto/tree/main/common)
     * **License:** [Apache 2.0](http://www.apache.org/licenses/LICENSE-2.0.txt)

1.  **Group** : com.google.auto.service. **Name** : auto-service-annotations. **Version** : 1.1.1.
     * **Project URL:** [https://github.com/google/auto/tree/main/service](https://github.com/google/auto/tree/main/service)
     * **License:** [Apache 2.0](http://www.apache.org/licenses/LICENSE-2.0.txt)

1.  **Group** : com.google.auto.value. **Name** : auto-value-annotations. **Version** : 1.10.2.
     * **Project URL:** [https://github.com/google/auto/tree/main/value](https://github.com/google/auto/tree/main/value)
     * **License:** [Apache 2.0](http://www.apache.org/licenses/LICENSE-2.0.txt)

1.  **Group** : com.google.code.findbugs. **Name** : jsr305. **Version** : 3.0.2.
     * **Project URL:** [http://findbugs.sourceforge.net/](http://findbugs.sourceforge.net/)
     * **License:** [The Apache Software License, Version 2.0](http://www.apache.org/licenses/LICENSE-2.0.txt)

1.  **Group** : com.google.code.gson. **Name** : gson. **Version** : 2.10.1.
     * **Project URL:** [https://github.com/google/gson/gson](https://github.com/google/gson/gson)
     * **License:** [Apache-2.0](https://www.apache.org/licenses/LICENSE-2.0.txt)

1.  **Group** : com.google.errorprone. **Name** : error_prone_annotation. **Version** : 2.23.0.
     * **Project URL:** [https://errorprone.info/error_prone_annotation](https://errorprone.info/error_prone_annotation)
     * **License:** [Apache 2.0](http://www.apache.org/licenses/LICENSE-2.0.txt)

1.  **Group** : com.google.errorprone. **Name** : error_prone_annotations. **Version** : 2.23.0.
     * **Project URL:** [https://errorprone.info/error_prone_annotations](https://errorprone.info/error_prone_annotations)
     * **License:** [Apache 2.0](http://www.apache.org/licenses/LICENSE-2.0.txt)

1.  **Group** : com.google.errorprone. **Name** : error_prone_check_api. **Version** : 2.23.0.
     * **Project URL:** [https://errorprone.info/error_prone_check_api](https://errorprone.info/error_prone_check_api)
     * **License:** [Apache 2.0](http://www.apache.org/licenses/LICENSE-2.0.txt)

1.  **Group** : com.google.errorprone. **Name** : error_prone_core. **Version** : 2.23.0.
     * **Project URL:** [https://errorprone.info/error_prone_core](https://errorprone.info/error_prone_core)
     * **License:** [Apache 2.0](http://www.apache.org/licenses/LICENSE-2.0.txt)

1.  **Group** : com.google.errorprone. **Name** : error_prone_type_annotations. **Version** : 2.23.0.
     * **Project URL:** [https://errorprone.info/error_prone_type_annotations](https://errorprone.info/error_prone_type_annotations)
     * **License:** [Apache 2.0](http://www.apache.org/licenses/LICENSE-2.0.txt)

1.  **Group** : com.google.errorprone. **Name** : javac. **Version** : 9+181-r4173-1.
     * **Project URL:** [https://github.com/google/error-prone-javac](https://github.com/google/error-prone-javac)
     * **License:** [GNU General Public License, version 2, with the Classpath Exception](http://openjdk.java.net/legal/gplv2+ce.html)

1.  **Group** : com.google.flogger. **Name** : flogger. **Version** : 0.7.4.
     * **Project URL:** [https://github.com/google/flogger](https://github.com/google/flogger)
     * **License:** [Apache 2.0](https://www.apache.org/licenses/LICENSE-2.0.txt)

1.  **Group** : com.google.flogger. **Name** : flogger-system-backend. **Version** : 0.7.4.
     * **Project URL:** [https://github.com/google/flogger](https://github.com/google/flogger)
     * **License:** [Apache 2.0](https://www.apache.org/licenses/LICENSE-2.0.txt)

1.  **Group** : com.google.guava. **Name** : failureaccess. **Version** : 1.0.1.
     * **Project URL:** [https://github.com/google/guava/](https://github.com/google/guava/)
     * **License:** [The Apache Software License, Version 2.0](http://www.apache.org/licenses/LICENSE-2.0.txt)

1.  **Group** : com.google.guava. **Name** : guava. **Version** : 31.1-jre.
     * **Project URL:** [https://github.com/google/guava](https://github.com/google/guava)
     * **License:** [Apache License, Version 2.0](http://www.apache.org/licenses/LICENSE-2.0.txt)

1.  **Group** : com.google.guava. **Name** : guava-testlib. **Version** : 31.1-jre.
     * **License:** [Apache License, Version 2.0](http://www.apache.org/licenses/LICENSE-2.0.txt)

1.  **Group** : com.google.guava. **Name** : listenablefuture. **Version** : 9999.0-empty-to-avoid-conflict-with-guava.
     * **License:** [The Apache Software License, Version 2.0](http://www.apache.org/licenses/LICENSE-2.0.txt)

1.  **Group** : com.google.inject. **Name** : guice. **Version** : 5.1.0.
     * **Project URL:** [https://github.com/google/guice](https://github.com/google/guice)
     * **License:** [The Apache Software License, Version 2.0](http://www.apache.org/licenses/LICENSE-2.0.txt)

1.  **Group** : com.google.j2objc. **Name** : j2objc-annotations. **Version** : 2.8.
     * **Project URL:** [https://github.com/google/j2objc/](https://github.com/google/j2objc/)
     * **License:** [Apache License, Version 2.0](http://www.apache.org/licenses/LICENSE-2.0.txt)

1.  **Group** : com.google.protobuf. **Name** : protobuf-java. **Version** : 3.22.3.
     * **License:** [BSD-3-Clause](https://opensource.org/licenses/BSD-3-Clause)

1.  **Group** : com.google.protobuf. **Name** : protobuf-java-util. **Version** : 3.22.3.
     * **License:** [BSD-3-Clause](https://opensource.org/licenses/BSD-3-Clause)

1.  **Group** : com.google.protobuf. **Name** : protobuf-kotlin. **Version** : 3.22.3.
     * **License:** [BSD-3-Clause](https://opensource.org/licenses/BSD-3-Clause)

1.  **Group** : com.google.truth. **Name** : truth. **Version** : 1.1.5.
     * **License:** [The Apache Software License, Version 2.0](http://www.apache.org/licenses/LICENSE-2.0.txt)

1.  **Group** : com.google.truth.extensions. **Name** : truth-java8-extension. **Version** : 1.1.5.
     * **License:** [The Apache Software License, Version 2.0](http://www.apache.org/licenses/LICENSE-2.0.txt)

1.  **Group** : com.google.truth.extensions. **Name** : truth-liteproto-extension. **Version** : 1.1.5.
     * **License:** [The Apache Software License, Version 2.0](http://www.apache.org/licenses/LICENSE-2.0.txt)

1.  **Group** : com.google.truth.extensions. **Name** : truth-proto-extension. **Version** : 1.1.5.
     * **License:** [The Apache Software License, Version 2.0](http://www.apache.org/licenses/LICENSE-2.0.txt)

1.  **Group** : com.puppycrawl.tools. **Name** : checkstyle. **Version** : 10.12.1.
     * **Project URL:** [https://checkstyle.org/](https://checkstyle.org/)
     * **License:** [LGPL-2.1+](http://www.gnu.org/licenses/old-licenses/lgpl-2.1.txt)

1.  **Group** : com.soywiz.korlibs.korte. **Name** : korte-jvm. **Version** : 4.0.10.
     * **Project URL:** [https://github.com/korlibs/korge-next](https://github.com/korlibs/korge-next)
     * **License:** [MIT](https://raw.githubusercontent.com/korlibs/korge-next/master/korge/LICENSE.txt)

1.  **Group** : commons-beanutils. **Name** : commons-beanutils. **Version** : 1.9.4.
     * **Project URL:** [https://commons.apache.org/proper/commons-beanutils/](https://commons.apache.org/proper/commons-beanutils/)
     * **License:** [Apache License, Version 2.0](https://www.apache.org/licenses/LICENSE-2.0.txt)

1.  **Group** : commons-codec. **Name** : commons-codec. **Version** : 1.16.0.
     * **Project URL:** [https://commons.apache.org/proper/commons-codec/](https://commons.apache.org/proper/commons-codec/)
     * **License:** [Apache-2.0](https://www.apache.org/licenses/LICENSE-2.0.txt)

1.  **Group** : commons-collections. **Name** : commons-collections. **Version** : 3.2.2.
     * **Project URL:** [http://commons.apache.org/collections/](http://commons.apache.org/collections/)
     * **License:** [Apache License, Version 2.0](http://www.apache.org/licenses/LICENSE-2.0.txt)

1.  **Group** : info.picocli. **Name** : picocli. **Version** : 4.7.4.
     * **Project URL:** [https://picocli.info](https://picocli.info)
     * **License:** [The Apache Software License, version 2.0](http://www.apache.org/licenses/LICENSE-2.0.txt)

1.  **Group** : io.github.classgraph. **Name** : classgraph. **Version** : 4.8.172.
     * **Project URL:** [https://github.com/classgraph/classgraph](https://github.com/classgraph/classgraph)
     * **License:** [The MIT License (MIT)](http://opensource.org/licenses/MIT)

1.  **Group** : io.github.davidburstrom.contester. **Name** : contester-breakpoint. **Version** : 0.2.0.
     * **Project URL:** [https://github.com/davidburstrom/contester](https://github.com/davidburstrom/contester)
     * **License:** [The Apache License, Version 2.0](http://www.apache.org/licenses/LICENSE-2.0.txt)

1.  **Group** : io.github.detekt.sarif4k. **Name** : sarif4k. **Version** : 0.4.0.**No license information found**
1.  **Group** : io.github.detekt.sarif4k. **Name** : sarif4k-jvm. **Version** : 0.4.0.
     * **Project URL:** [https://detekt.github.io/detekt](https://detekt.github.io/detekt)
     * **License:** [The Apache Software License, Version 2.0](http://www.apache.org/licenses/LICENSE-2.0.txt)

1.  **Group** : io.github.eisop. **Name** : dataflow-errorprone. **Version** : 3.34.0-eisop1.
     * **Project URL:** [https://eisop.github.io/](https://eisop.github.io/)
     * **License:** [GNU General Public License, version 2 (GPL2), with the classpath exception](http://www.gnu.org/software/classpath/license.html)

1.  **Group** : io.github.java-diff-utils. **Name** : java-diff-utils. **Version** : 4.12.
     * **License:** [The Apache Software License, Version 2.0](http://www.apache.org/licenses/LICENSE-2.0.txt)

1.  **Group** : io.gitlab.arturbosch.detekt. **Name** : detekt-api. **Version** : 1.23.0.
     * **Project URL:** [https://detekt.dev](https://detekt.dev)
     * **License:** [The Apache Software License, Version 2.0](https://www.apache.org/licenses/LICENSE-2.0.txt)

1.  **Group** : io.gitlab.arturbosch.detekt. **Name** : detekt-cli. **Version** : 1.23.0.
     * **Project URL:** [https://detekt.dev](https://detekt.dev)
     * **License:** [The Apache Software License, Version 2.0](https://www.apache.org/licenses/LICENSE-2.0.txt)

1.  **Group** : io.gitlab.arturbosch.detekt. **Name** : detekt-core. **Version** : 1.23.0.
     * **Project URL:** [https://detekt.dev](https://detekt.dev)
     * **License:** [The Apache Software License, Version 2.0](https://www.apache.org/licenses/LICENSE-2.0.txt)

1.  **Group** : io.gitlab.arturbosch.detekt. **Name** : detekt-metrics. **Version** : 1.23.0.
     * **Project URL:** [https://detekt.dev](https://detekt.dev)
     * **License:** [The Apache Software License, Version 2.0](https://www.apache.org/licenses/LICENSE-2.0.txt)

1.  **Group** : io.gitlab.arturbosch.detekt. **Name** : detekt-parser. **Version** : 1.23.0.
     * **Project URL:** [https://detekt.dev](https://detekt.dev)
     * **License:** [The Apache Software License, Version 2.0](https://www.apache.org/licenses/LICENSE-2.0.txt)

1.  **Group** : io.gitlab.arturbosch.detekt. **Name** : detekt-psi-utils. **Version** : 1.23.0.
     * **Project URL:** [https://detekt.dev](https://detekt.dev)
     * **License:** [The Apache Software License, Version 2.0](https://www.apache.org/licenses/LICENSE-2.0.txt)

1.  **Group** : io.gitlab.arturbosch.detekt. **Name** : detekt-report-html. **Version** : 1.23.0.
     * **Project URL:** [https://detekt.dev](https://detekt.dev)
     * **License:** [The Apache Software License, Version 2.0](https://www.apache.org/licenses/LICENSE-2.0.txt)

1.  **Group** : io.gitlab.arturbosch.detekt. **Name** : detekt-report-md. **Version** : 1.23.0.
     * **Project URL:** [https://detekt.dev](https://detekt.dev)
     * **License:** [The Apache Software License, Version 2.0](https://www.apache.org/licenses/LICENSE-2.0.txt)

1.  **Group** : io.gitlab.arturbosch.detekt. **Name** : detekt-report-sarif. **Version** : 1.23.0.
     * **Project URL:** [https://detekt.dev](https://detekt.dev)
     * **License:** [The Apache Software License, Version 2.0](https://www.apache.org/licenses/LICENSE-2.0.txt)

1.  **Group** : io.gitlab.arturbosch.detekt. **Name** : detekt-report-txt. **Version** : 1.23.0.
     * **Project URL:** [https://detekt.dev](https://detekt.dev)
     * **License:** [The Apache Software License, Version 2.0](https://www.apache.org/licenses/LICENSE-2.0.txt)

1.  **Group** : io.gitlab.arturbosch.detekt. **Name** : detekt-report-xml. **Version** : 1.23.0.
     * **Project URL:** [https://detekt.dev](https://detekt.dev)
     * **License:** [The Apache Software License, Version 2.0](https://www.apache.org/licenses/LICENSE-2.0.txt)

1.  **Group** : io.gitlab.arturbosch.detekt. **Name** : detekt-rules. **Version** : 1.23.0.
     * **Project URL:** [https://detekt.dev](https://detekt.dev)
     * **License:** [The Apache Software License, Version 2.0](https://www.apache.org/licenses/LICENSE-2.0.txt)

1.  **Group** : io.gitlab.arturbosch.detekt. **Name** : detekt-rules-complexity. **Version** : 1.23.0.
     * **Project URL:** [https://detekt.dev](https://detekt.dev)
     * **License:** [The Apache Software License, Version 2.0](https://www.apache.org/licenses/LICENSE-2.0.txt)

1.  **Group** : io.gitlab.arturbosch.detekt. **Name** : detekt-rules-coroutines. **Version** : 1.23.0.
     * **Project URL:** [https://detekt.dev](https://detekt.dev)
     * **License:** [The Apache Software License, Version 2.0](https://www.apache.org/licenses/LICENSE-2.0.txt)

1.  **Group** : io.gitlab.arturbosch.detekt. **Name** : detekt-rules-documentation. **Version** : 1.23.0.
     * **Project URL:** [https://detekt.dev](https://detekt.dev)
     * **License:** [The Apache Software License, Version 2.0](https://www.apache.org/licenses/LICENSE-2.0.txt)

1.  **Group** : io.gitlab.arturbosch.detekt. **Name** : detekt-rules-empty. **Version** : 1.23.0.
     * **Project URL:** [https://detekt.dev](https://detekt.dev)
     * **License:** [The Apache Software License, Version 2.0](https://www.apache.org/licenses/LICENSE-2.0.txt)

1.  **Group** : io.gitlab.arturbosch.detekt. **Name** : detekt-rules-errorprone. **Version** : 1.23.0.
     * **Project URL:** [https://detekt.dev](https://detekt.dev)
     * **License:** [The Apache Software License, Version 2.0](https://www.apache.org/licenses/LICENSE-2.0.txt)

1.  **Group** : io.gitlab.arturbosch.detekt. **Name** : detekt-rules-exceptions. **Version** : 1.23.0.
     * **Project URL:** [https://detekt.dev](https://detekt.dev)
     * **License:** [The Apache Software License, Version 2.0](https://www.apache.org/licenses/LICENSE-2.0.txt)

1.  **Group** : io.gitlab.arturbosch.detekt. **Name** : detekt-rules-naming. **Version** : 1.23.0.
     * **Project URL:** [https://detekt.dev](https://detekt.dev)
     * **License:** [The Apache Software License, Version 2.0](https://www.apache.org/licenses/LICENSE-2.0.txt)

1.  **Group** : io.gitlab.arturbosch.detekt. **Name** : detekt-rules-performance. **Version** : 1.23.0.
     * **Project URL:** [https://detekt.dev](https://detekt.dev)
     * **License:** [The Apache Software License, Version 2.0](https://www.apache.org/licenses/LICENSE-2.0.txt)

1.  **Group** : io.gitlab.arturbosch.detekt. **Name** : detekt-rules-style. **Version** : 1.23.0.
     * **Project URL:** [https://detekt.dev](https://detekt.dev)
     * **License:** [The Apache Software License, Version 2.0](https://www.apache.org/licenses/LICENSE-2.0.txt)

1.  **Group** : io.gitlab.arturbosch.detekt. **Name** : detekt-tooling. **Version** : 1.23.0.
     * **Project URL:** [https://detekt.dev](https://detekt.dev)
     * **License:** [The Apache Software License, Version 2.0](https://www.apache.org/licenses/LICENSE-2.0.txt)

1.  **Group** : io.gitlab.arturbosch.detekt. **Name** : detekt-utils. **Version** : 1.23.0.
     * **Project URL:** [https://detekt.dev](https://detekt.dev)
     * **License:** [The Apache Software License, Version 2.0](https://www.apache.org/licenses/LICENSE-2.0.txt)

1.  **Group** : io.grpc. **Name** : grpc-api. **Version** : 1.59.0.
     * **Project URL:** [https://github.com/grpc/grpc-java](https://github.com/grpc/grpc-java)
     * **License:** [Apache 2.0](https://opensource.org/licenses/Apache-2.0)

1.  **Group** : io.grpc. **Name** : grpc-core. **Version** : 1.28.1.
     * **Project URL:** [https://github.com/grpc/grpc-java](https://github.com/grpc/grpc-java)
     * **License:** [Apache 2.0](https://opensource.org/licenses/Apache-2.0)

1.  **Group** : io.grpc. **Name** : grpc-protobuf. **Version** : 1.28.1.
     * **Project URL:** [https://github.com/grpc/grpc-java](https://github.com/grpc/grpc-java)
     * **License:** [Apache 2.0](https://opensource.org/licenses/Apache-2.0)

1.  **Group** : io.grpc. **Name** : grpc-protobuf-lite. **Version** : 1.28.1.
     * **Project URL:** [https://github.com/grpc/grpc-java](https://github.com/grpc/grpc-java)
     * **License:** [Apache 2.0](https://opensource.org/licenses/Apache-2.0)

1.  **Group** : io.grpc. **Name** : grpc-stub. **Version** : 1.28.1.
     * **Project URL:** [https://github.com/grpc/grpc-java](https://github.com/grpc/grpc-java)
     * **License:** [Apache 2.0](https://opensource.org/licenses/Apache-2.0)

1.  **Group** : io.kotest. **Name** : kotest-assertions-api. **Version** : 5.9.1.**No license information found**
1.  **Group** : io.kotest. **Name** : kotest-assertions-api-jvm. **Version** : 5.9.1.
     * **Project URL:** [https://github.com/kotest/kotest](https://github.com/kotest/kotest)
     * **License:** [Apache-2.0](https://opensource.org/licenses/Apache-2.0)

1.  **Group** : io.kotest. **Name** : kotest-assertions-core. **Version** : 5.9.1.**No license information found**
1.  **Group** : io.kotest. **Name** : kotest-assertions-core-jvm. **Version** : 5.9.1.
     * **Project URL:** [https://github.com/kotest/kotest](https://github.com/kotest/kotest)
     * **License:** [Apache-2.0](https://opensource.org/licenses/Apache-2.0)

1.  **Group** : io.kotest. **Name** : kotest-assertions-shared. **Version** : 5.9.1.**No license information found**
1.  **Group** : io.kotest. **Name** : kotest-assertions-shared-jvm. **Version** : 5.9.1.
     * **Project URL:** [https://github.com/kotest/kotest](https://github.com/kotest/kotest)
     * **License:** [Apache-2.0](https://opensource.org/licenses/Apache-2.0)

1.  **Group** : io.kotest. **Name** : kotest-common. **Version** : 5.9.1.**No license information found**
1.  **Group** : io.kotest. **Name** : kotest-common-jvm. **Version** : 5.9.1.
     * **Project URL:** [https://github.com/kotest/kotest](https://github.com/kotest/kotest)
     * **License:** [Apache-2.0](https://opensource.org/licenses/Apache-2.0)

1.  **Group** : io.kotest. **Name** : kotest-extensions. **Version** : 5.9.1.**No license information found**
1.  **Group** : io.kotest. **Name** : kotest-extensions-jvm. **Version** : 5.9.1.
     * **Project URL:** [https://github.com/kotest/kotest](https://github.com/kotest/kotest)
     * **License:** [Apache-2.0](https://opensource.org/licenses/Apache-2.0)

1.  **Group** : io.kotest. **Name** : kotest-framework-api. **Version** : 5.9.1.**No license information found**
1.  **Group** : io.kotest. **Name** : kotest-framework-api-jvm. **Version** : 5.9.1.
     * **Project URL:** [https://github.com/kotest/kotest](https://github.com/kotest/kotest)
     * **License:** [Apache-2.0](https://opensource.org/licenses/Apache-2.0)

1.  **Group** : io.kotest. **Name** : kotest-framework-concurrency. **Version** : 5.9.1.**No license information found**
1.  **Group** : io.kotest. **Name** : kotest-framework-concurrency-jvm. **Version** : 5.9.1.
     * **Project URL:** [https://github.com/kotest/kotest](https://github.com/kotest/kotest)
     * **License:** [Apache-2.0](https://opensource.org/licenses/Apache-2.0)

1.  **Group** : io.kotest. **Name** : kotest-framework-datatest. **Version** : 5.9.1.**No license information found**
1.  **Group** : io.kotest. **Name** : kotest-framework-datatest-jvm. **Version** : 5.9.1.
     * **Project URL:** [https://github.com/kotest/kotest](https://github.com/kotest/kotest)
     * **License:** [Apache-2.0](https://opensource.org/licenses/Apache-2.0)

1.  **Group** : io.kotest. **Name** : kotest-framework-discovery. **Version** : 5.9.1.**No license information found**
1.  **Group** : io.kotest. **Name** : kotest-framework-discovery-jvm. **Version** : 5.9.1.
     * **Project URL:** [https://github.com/kotest/kotest](https://github.com/kotest/kotest)
     * **License:** [Apache-2.0](https://opensource.org/licenses/Apache-2.0)

1.  **Group** : io.kotest. **Name** : kotest-framework-engine. **Version** : 5.9.1.**No license information found**
1.  **Group** : io.kotest. **Name** : kotest-framework-engine-jvm. **Version** : 5.9.1.
     * **Project URL:** [https://github.com/kotest/kotest](https://github.com/kotest/kotest)
     * **License:** [Apache-2.0](https://opensource.org/licenses/Apache-2.0)

1.  **Group** : io.kotest. **Name** : kotest-runner-junit5-jvm. **Version** : 5.9.1.
     * **Project URL:** [https://github.com/kotest/kotest](https://github.com/kotest/kotest)
     * **License:** [Apache-2.0](https://opensource.org/licenses/Apache-2.0)

1.  **Group** : io.perfmark. **Name** : perfmark-api. **Version** : 0.19.0.
     * **Project URL:** [https://github.com/perfmark/perfmark](https://github.com/perfmark/perfmark)
     * **License:** [Apache 2.0](https://opensource.org/licenses/Apache-2.0)

1.  **Group** : it.unimi.dsi. **Name** : fastutil-core. **Version** : 8.5.12.
     * **Project URL:** [http://fastutil.di.unimi.it/](http://fastutil.di.unimi.it/)
     * **License:** [Apache License, Version 2.0](http://www.apache.org/licenses/LICENSE-2.0.html)

1.  **Group** : javax.annotation. **Name** : javax.annotation-api. **Version** : 1.3.2.
     * **Project URL:** [http://jcp.org/en/jsr/detail?id=250](http://jcp.org/en/jsr/detail?id=250)
     * **License:** [CDDL + GPLv2 with classpath exception](https://github.com/javaee/javax.annotation/blob/master/LICENSE)

1.  **Group** : javax.inject. **Name** : javax.inject. **Version** : 1.
     * **Project URL:** [http://code.google.com/p/atinject/](http://code.google.com/p/atinject/)
     * **License:** [The Apache Software License, Version 2.0](http://www.apache.org/licenses/LICENSE-2.0.txt)

1.  **Group** : junit. **Name** : junit. **Version** : 4.13.1.
     * **Project URL:** [http://junit.org](http://junit.org)
     * **License:** [Eclipse Public License 1.0](http://www.eclipse.org/legal/epl-v10.html)

1.  **Group** : net.bytebuddy. **Name** : byte-buddy. **Version** : 1.10.9.
     * **License:** [Apache License, Version 2.0](http://www.apache.org/licenses/LICENSE-2.0.txt)

1.  **Group** : net.bytebuddy. **Name** : byte-buddy-agent. **Version** : 1.10.9.
     * **License:** [Apache License, Version 2.0](http://www.apache.org/licenses/LICENSE-2.0.txt)

1.  **Group** : net.java.dev.jna. **Name** : jna. **Version** : 5.6.0.
     * **Project URL:** [https://github.com/java-native-access/jna](https://github.com/java-native-access/jna)
     * **License:** [Apache License v2.0](http://www.apache.org/licenses/LICENSE-2.0.txt)
     * **License:** [LGPL, version 2.1](http://www.gnu.org/licenses/licenses.html)

1.  **Group** : net.java.dev.jna. **Name** : jna. **Version** : 5.9.0.
     * **Project URL:** [https://github.com/java-native-access/jna](https://github.com/java-native-access/jna)
     * **License:** [Apache-2.0](https://www.apache.org/licenses/LICENSE-2.0.txt)
     * **License:** [LGPL-2.1-or-later](https://www.gnu.org/licenses/old-licenses/lgpl-2.1)

1.  **Group** : net.java.dev.jna. **Name** : jna-platform. **Version** : 5.9.0.
     * **Project URL:** [https://github.com/java-native-access/jna](https://github.com/java-native-access/jna)
     * **License:** [Apache-2.0](https://www.apache.org/licenses/LICENSE-2.0.txt)
     * **License:** [LGPL-2.1-or-later](https://www.gnu.org/licenses/old-licenses/lgpl-2.1)

1.  **Group** : net.sf.saxon. **Name** : Saxon-HE. **Version** : 12.2.
     * **Project URL:** [http://www.saxonica.com/](http://www.saxonica.com/)
     * **License:** [Mozilla Public License Version 2.0](http://www.mozilla.org/MPL/2.0/)

1.  **Group** : net.sourceforge.pmd. **Name** : pmd-core. **Version** : 6.55.0.
     * **License:** [BSD-style](http://pmd.sourceforge.net/license.html)

1.  **Group** : net.sourceforge.pmd. **Name** : pmd-java. **Version** : 6.55.0.
     * **License:** [BSD-style](http://pmd.sourceforge.net/license.html)

1.  **Group** : net.sourceforge.saxon. **Name** : saxon. **Version** : 9.1.0.8.
     * **Project URL:** [http://saxon.sourceforge.net/](http://saxon.sourceforge.net/)
     * **License:** [Mozilla Public License Version 1.0](http://www.mozilla.org/MPL/MPL-1.0.txt)

1.  **Group** : org.antlr. **Name** : antlr4-runtime. **Version** : 4.11.1.
     * **Project URL:** [https://www.antlr.org/](https://www.antlr.org/)
     * **License:** [BSD-3-Clause](https://www.antlr.org/license.html)

1.  **Group** : org.antlr. **Name** : antlr4-runtime. **Version** : 4.7.2.
     * **Project URL:** [http://www.antlr.org](http://www.antlr.org)
     * **License:** [The BSD License](http://www.antlr.org/license.html)

1.  **Group** : org.apache.commons. **Name** : commons-lang3. **Version** : 3.8.1.
     * **Project URL:** [http://commons.apache.org/proper/commons-lang/](http://commons.apache.org/proper/commons-lang/)
     * **License:** [Apache License, Version 2.0](https://www.apache.org/licenses/LICENSE-2.0.txt)

1.  **Group** : org.apache.httpcomponents.client5. **Name** : httpclient5. **Version** : 5.1.3.
     * **License:** [Apache License, Version 2.0](https://www.apache.org/licenses/LICENSE-2.0.txt)

1.  **Group** : org.apache.httpcomponents.core5. **Name** : httpcore5. **Version** : 5.1.3.
     * **License:** [Apache License, Version 2.0](https://www.apache.org/licenses/LICENSE-2.0.txt)

1.  **Group** : org.apache.httpcomponents.core5. **Name** : httpcore5-h2. **Version** : 5.1.3.
     * **License:** [Apache License, Version 2.0](https://www.apache.org/licenses/LICENSE-2.0.txt)

1.  **Group** : org.apiguardian. **Name** : apiguardian-api. **Version** : 1.1.2.
     * **Project URL:** [https://github.com/apiguardian-team/apiguardian](https://github.com/apiguardian-team/apiguardian)
     * **License:** [The Apache License, Version 2.0](http://www.apache.org/licenses/LICENSE-2.0.txt)

1.  **Group** : org.checkerframework. **Name** : checker-compat-qual. **Version** : 2.5.3.
     * **Project URL:** [https://checkerframework.org](https://checkerframework.org)
     * **License:** [GNU General Public License, version 2 (GPL2), with the classpath exception](http://www.gnu.org/software/classpath/license.html)
     * **License:** [The MIT License](http://opensource.org/licenses/MIT)

1.  **Group** : org.checkerframework. **Name** : checker-qual. **Version** : 3.40.0.
     * **Project URL:** [https://checkerframework.org/](https://checkerframework.org/)
     * **License:** [The MIT License](http://opensource.org/licenses/MIT)

1.  **Group** : org.codehaus.woodstox. **Name** : stax2-api. **Version** : 4.2.1.
     * **Project URL:** [http://github.com/FasterXML/stax2-api](http://github.com/FasterXML/stax2-api)
     * **License:** [The Apache Software License, Version 2.0](http://www.apache.org/licenses/LICENSE-2.0.txt)
     * **License:** [The BSD License](http://www.opensource.org/licenses/bsd-license.php)

1.  **Group** : org.freemarker. **Name** : freemarker. **Version** : 2.3.30.
     * **Project URL:** [https://freemarker.apache.org/](https://freemarker.apache.org/)
     * **License:** [Apache License, Version 2.0](http://www.apache.org/licenses/LICENSE-2.0.txt)

1.  **Group** : org.freemarker. **Name** : freemarker. **Version** : 2.3.32.
     * **Project URL:** [https://freemarker.apache.org/](https://freemarker.apache.org/)
     * **License:** [Apache License, Version 2.0](http://www.apache.org/licenses/LICENSE-2.0.txt)

1.  **Group** : org.hamcrest. **Name** : hamcrest. **Version** : 2.2.
     * **Project URL:** [http://hamcrest.org/JavaHamcrest/](http://hamcrest.org/JavaHamcrest/)
     * **License:** [BSD License 3](http://opensource.org/licenses/BSD-3-Clause)

1.  **Group** : org.hamcrest. **Name** : hamcrest-core. **Version** : 2.2.
     * **Project URL:** [http://hamcrest.org/JavaHamcrest/](http://hamcrest.org/JavaHamcrest/)
     * **License:** [BSD License 3](http://opensource.org/licenses/BSD-3-Clause)

1.  **Group** : org.javassist. **Name** : javassist. **Version** : 3.28.0-GA.
     * **Project URL:** [http://www.javassist.org/](http://www.javassist.org/)
     * **License:** [Apache License 2.0](http://www.apache.org/licenses/)
     * **License:** [LGPL 2.1](http://www.gnu.org/licenses/lgpl-2.1.html)
     * **License:** [MPL 1.1](http://www.mozilla.org/MPL/MPL-1.1.html)

1.  **Group** : org.jetbrains. **Name** : annotations. **Version** : 24.0.1.
     * **Project URL:** [https://github.com/JetBrains/java-annotations](https://github.com/JetBrains/java-annotations)
     * **License:** [The Apache Software License, Version 2.0](https://www.apache.org/licenses/LICENSE-2.0.txt)

1.  **Group** : org.jetbrains. **Name** : markdown. **Version** : 0.5.2.**No license information found**
1.  **Group** : org.jetbrains. **Name** : markdown-jvm. **Version** : 0.5.2.
     * **Project URL:** [https://github.com/JetBrains/markdown](https://github.com/JetBrains/markdown)
     * **License:** [The Apache Software License, Version 2.0](http://www.apache.org/licenses/LICENSE-2.0.txt)

1.  **Group** : org.jetbrains.compose.animation. **Name** : animation. **Version** : 1.5.12.**No license information found**
1.  **Group** : org.jetbrains.compose.animation. **Name** : animation-core. **Version** : 1.5.12.**No license information found**
1.  **Group** : org.jetbrains.compose.animation. **Name** : animation-core-desktop. **Version** : 1.5.12.
     * **Project URL:** [https://github.com/JetBrains/compose-jb](https://github.com/JetBrains/compose-jb)
     * **License:** [The Apache Software License, Version 2.0](https://www.apache.org/licenses/LICENSE-2.0.txt)

1.  **Group** : org.jetbrains.compose.animation. **Name** : animation-desktop. **Version** : 1.5.12.
     * **Project URL:** [https://github.com/JetBrains/compose-jb](https://github.com/JetBrains/compose-jb)
     * **License:** [The Apache Software License, Version 2.0](https://www.apache.org/licenses/LICENSE-2.0.txt)

1.  **Group** : org.jetbrains.compose.compiler. **Name** : compiler. **Version** : 1.4.8.
     * **Project URL:** [https://github.com/JetBrains/compose-jb](https://github.com/JetBrains/compose-jb)
     * **License:** [The Apache Software License, Version 2.0](https://www.apache.org/licenses/LICENSE-2.0.txt)

1.  **Group** : org.jetbrains.compose.desktop. **Name** : desktop. **Version** : 1.5.12.**No license information found**
1.  **Group** : org.jetbrains.compose.desktop. **Name** : desktop-jvm. **Version** : 1.5.12.
     * **Project URL:** [https://github.com/JetBrains/compose-jb](https://github.com/JetBrains/compose-jb)
     * **License:** [The Apache Software License, Version 2.0](https://www.apache.org/licenses/LICENSE-2.0.txt)

1.  **Group** : org.jetbrains.compose.desktop. **Name** : desktop-jvm-windows-x64. **Version** : 1.5.12.**No license information found**
1.  **Group** : org.jetbrains.compose.foundation. **Name** : foundation. **Version** : 1.5.12.**No license information found**
1.  **Group** : org.jetbrains.compose.foundation. **Name** : foundation-desktop. **Version** : 1.5.12.
     * **Project URL:** [https://github.com/JetBrains/compose-jb](https://github.com/JetBrains/compose-jb)
     * **License:** [The Apache Software License, Version 2.0](https://www.apache.org/licenses/LICENSE-2.0.txt)

1.  **Group** : org.jetbrains.compose.foundation. **Name** : foundation-layout. **Version** : 1.5.12.**No license information found**
1.  **Group** : org.jetbrains.compose.foundation. **Name** : foundation-layout-desktop. **Version** : 1.5.12.
     * **Project URL:** [https://github.com/JetBrains/compose-jb](https://github.com/JetBrains/compose-jb)
     * **License:** [The Apache Software License, Version 2.0](https://www.apache.org/licenses/LICENSE-2.0.txt)

1.  **Group** : org.jetbrains.compose.material. **Name** : material. **Version** : 1.5.12.**No license information found**
1.  **Group** : org.jetbrains.compose.material. **Name** : material-desktop. **Version** : 1.5.12.
     * **Project URL:** [https://github.com/JetBrains/compose-jb](https://github.com/JetBrains/compose-jb)
     * **License:** [The Apache Software License, Version 2.0](https://www.apache.org/licenses/LICENSE-2.0.txt)

1.  **Group** : org.jetbrains.compose.material. **Name** : material-icons-core. **Version** : 1.5.12.**No license information found**
1.  **Group** : org.jetbrains.compose.material. **Name** : material-icons-core-desktop. **Version** : 1.5.12.
     * **Project URL:** [https://github.com/JetBrains/compose-jb](https://github.com/JetBrains/compose-jb)
     * **License:** [The Apache Software License, Version 2.0](https://www.apache.org/licenses/LICENSE-2.0.txt)

1.  **Group** : org.jetbrains.compose.material. **Name** : material-ripple. **Version** : 1.5.12.**No license information found**
1.  **Group** : org.jetbrains.compose.material. **Name** : material-ripple-desktop. **Version** : 1.5.12.
     * **Project URL:** [https://github.com/JetBrains/compose-jb](https://github.com/JetBrains/compose-jb)
     * **License:** [The Apache Software License, Version 2.0](https://www.apache.org/licenses/LICENSE-2.0.txt)

1.  **Group** : org.jetbrains.compose.material3. **Name** : material3-desktop. **Version** : 1.5.12.
     * **Project URL:** [https://github.com/JetBrains/compose-jb](https://github.com/JetBrains/compose-jb)
     * **License:** [The Apache Software License, Version 2.0](https://www.apache.org/licenses/LICENSE-2.0.txt)

1.  **Group** : org.jetbrains.compose.runtime. **Name** : runtime. **Version** : 1.5.12.**No license information found**
1.  **Group** : org.jetbrains.compose.runtime. **Name** : runtime-desktop. **Version** : 1.5.12.
     * **Project URL:** [https://github.com/JetBrains/compose-jb](https://github.com/JetBrains/compose-jb)
     * **License:** [The Apache Software License, Version 2.0](https://www.apache.org/licenses/LICENSE-2.0.txt)

1.  **Group** : org.jetbrains.compose.runtime. **Name** : runtime-saveable. **Version** : 1.5.12.**No license information found**
1.  **Group** : org.jetbrains.compose.runtime. **Name** : runtime-saveable-desktop. **Version** : 1.5.12.
     * **Project URL:** [https://github.com/JetBrains/compose-jb](https://github.com/JetBrains/compose-jb)
     * **License:** [The Apache Software License, Version 2.0](https://www.apache.org/licenses/LICENSE-2.0.txt)

1.  **Group** : org.jetbrains.compose.ui. **Name** : ui. **Version** : 1.5.12.**No license information found**
1.  **Group** : org.jetbrains.compose.ui. **Name** : ui-desktop. **Version** : 1.5.12.
     * **Project URL:** [https://github.com/JetBrains/compose-jb](https://github.com/JetBrains/compose-jb)
     * **License:** [The Apache Software License, Version 2.0](https://www.apache.org/licenses/LICENSE-2.0.txt)

1.  **Group** : org.jetbrains.compose.ui. **Name** : ui-geometry. **Version** : 1.5.12.**No license information found**
1.  **Group** : org.jetbrains.compose.ui. **Name** : ui-geometry-desktop. **Version** : 1.5.12.
     * **Project URL:** [https://github.com/JetBrains/compose-jb](https://github.com/JetBrains/compose-jb)
     * **License:** [The Apache Software License, Version 2.0](https://www.apache.org/licenses/LICENSE-2.0.txt)

1.  **Group** : org.jetbrains.compose.ui. **Name** : ui-graphics. **Version** : 1.5.12.**No license information found**
1.  **Group** : org.jetbrains.compose.ui. **Name** : ui-graphics-desktop. **Version** : 1.5.12.
     * **Project URL:** [https://github.com/JetBrains/compose-jb](https://github.com/JetBrains/compose-jb)
     * **License:** [The Apache Software License, Version 2.0](https://www.apache.org/licenses/LICENSE-2.0.txt)

1.  **Group** : org.jetbrains.compose.ui. **Name** : ui-text. **Version** : 1.5.12.**No license information found**
1.  **Group** : org.jetbrains.compose.ui. **Name** : ui-text-desktop. **Version** : 1.5.12.
     * **Project URL:** [https://github.com/JetBrains/compose-jb](https://github.com/JetBrains/compose-jb)
     * **License:** [The Apache Software License, Version 2.0](https://www.apache.org/licenses/LICENSE-2.0.txt)

1.  **Group** : org.jetbrains.compose.ui. **Name** : ui-tooling-preview. **Version** : 1.5.12.**No license information found**
1.  **Group** : org.jetbrains.compose.ui. **Name** : ui-tooling-preview-desktop. **Version** : 1.5.12.
     * **Project URL:** [https://github.com/JetBrains/compose-jb](https://github.com/JetBrains/compose-jb)
     * **License:** [The Apache Software License, Version 2.0](https://www.apache.org/licenses/LICENSE-2.0.txt)

1.  **Group** : org.jetbrains.compose.ui. **Name** : ui-unit. **Version** : 1.5.12.**No license information found**
1.  **Group** : org.jetbrains.compose.ui. **Name** : ui-unit-desktop. **Version** : 1.5.12.
     * **Project URL:** [https://github.com/JetBrains/compose-jb](https://github.com/JetBrains/compose-jb)
     * **License:** [The Apache Software License, Version 2.0](https://www.apache.org/licenses/LICENSE-2.0.txt)

1.  **Group** : org.jetbrains.compose.ui. **Name** : ui-util. **Version** : 1.5.12.**No license information found**
1.  **Group** : org.jetbrains.compose.ui. **Name** : ui-util-desktop. **Version** : 1.5.12.
     * **Project URL:** [https://github.com/JetBrains/compose-jb](https://github.com/JetBrains/compose-jb)
     * **License:** [The Apache Software License, Version 2.0](https://www.apache.org/licenses/LICENSE-2.0.txt)

1.  **Group** : org.jetbrains.dokka. **Name** : analysis-kotlin-descriptors. **Version** : 1.9.20.
     * **Project URL:** [https://github.com/Kotlin/dokka](https://github.com/Kotlin/dokka)
     * **License:** [The Apache Software License, Version 2.0](https://www.apache.org/licenses/LICENSE-2.0.txt)

1.  **Group** : org.jetbrains.dokka. **Name** : analysis-markdown. **Version** : 1.9.20.
     * **Project URL:** [https://github.com/Kotlin/dokka](https://github.com/Kotlin/dokka)
     * **License:** [The Apache Software License, Version 2.0](https://www.apache.org/licenses/LICENSE-2.0.txt)

1.  **Group** : org.jetbrains.dokka. **Name** : dokka-base. **Version** : 1.9.20.
     * **Project URL:** [https://github.com/Kotlin/dokka](https://github.com/Kotlin/dokka)
     * **License:** [The Apache Software License, Version 2.0](https://www.apache.org/licenses/LICENSE-2.0.txt)

1.  **Group** : org.jetbrains.dokka. **Name** : dokka-core. **Version** : 1.9.20.
     * **Project URL:** [https://github.com/Kotlin/dokka](https://github.com/Kotlin/dokka)
     * **License:** [The Apache Software License, Version 2.0](https://www.apache.org/licenses/LICENSE-2.0.txt)

1.  **Group** : org.jetbrains.dokka. **Name** : gfm-plugin. **Version** : 1.9.20.
     * **Project URL:** [https://github.com/Kotlin/dokka](https://github.com/Kotlin/dokka)
     * **License:** [The Apache Software License, Version 2.0](https://www.apache.org/licenses/LICENSE-2.0.txt)

1.  **Group** : org.jetbrains.dokka. **Name** : javadoc-plugin. **Version** : 1.9.20.
     * **Project URL:** [https://github.com/Kotlin/dokka](https://github.com/Kotlin/dokka)
     * **License:** [The Apache Software License, Version 2.0](https://www.apache.org/licenses/LICENSE-2.0.txt)

1.  **Group** : org.jetbrains.dokka. **Name** : jekyll-plugin. **Version** : 1.9.20.
     * **Project URL:** [https://github.com/Kotlin/dokka](https://github.com/Kotlin/dokka)
     * **License:** [The Apache Software License, Version 2.0](https://www.apache.org/licenses/LICENSE-2.0.txt)

1.  **Group** : org.jetbrains.dokka. **Name** : kotlin-as-java-plugin. **Version** : 1.9.20.
     * **Project URL:** [https://github.com/Kotlin/dokka](https://github.com/Kotlin/dokka)
     * **License:** [The Apache Software License, Version 2.0](https://www.apache.org/licenses/LICENSE-2.0.txt)

1.  **Group** : org.jetbrains.intellij.deps. **Name** : coverage-report. **Version** : 1.0.17.
     * **Project URL:** [https://github.com/JetBrains/coverage-report](https://github.com/JetBrains/coverage-report)
     * **License:** [Apache License, Version 2.0](https://www.apache.org/licenses/LICENSE-2.0)

1.  **Group** : org.jetbrains.intellij.deps. **Name** : intellij-coverage-agent. **Version** : 1.0.683.
     * **Project URL:** [https://github.com/JetBrains/intellij-coverage](https://github.com/JetBrains/intellij-coverage)
     * **License:** [Apache License, Version 2.0](https://www.apache.org/licenses/LICENSE-2.0)

1.  **Group** : org.jetbrains.intellij.deps. **Name** : intellij-coverage-reporter. **Version** : 1.0.683.
     * **Project URL:** [https://github.com/JetBrains/intellij-coverage](https://github.com/JetBrains/intellij-coverage)
     * **License:** [Apache License, Version 2.0](https://www.apache.org/licenses/LICENSE-2.0)

1.  **Group** : org.jetbrains.intellij.deps. **Name** : trove4j. **Version** : 1.0.20200330.
     * **Project URL:** [https://github.com/JetBrains/intellij-deps-trove4j](https://github.com/JetBrains/intellij-deps-trove4j)
     * **License:** [GNU LESSER GENERAL PUBLIC LICENSE 2.1](https://www.gnu.org/licenses/old-licenses/lgpl-2.1.en.html)

1.  **Group** : org.jetbrains.kotlin. **Name** : kotlin-compiler-embeddable. **Version** : 1.8.21.
     * **Project URL:** [https://kotlinlang.org/](https://kotlinlang.org/)
     * **License:** [The Apache License, Version 2.0](http://www.apache.org/licenses/LICENSE-2.0.txt)

1.  **Group** : org.jetbrains.kotlin. **Name** : kotlin-compiler-embeddable. **Version** : 1.8.22.
     * **Project URL:** [https://kotlinlang.org/](https://kotlinlang.org/)
     * **License:** [The Apache License, Version 2.0](http://www.apache.org/licenses/LICENSE-2.0.txt)

1.  **Group** : org.jetbrains.kotlin. **Name** : kotlin-daemon-embeddable. **Version** : 1.8.21.
     * **Project URL:** [https://kotlinlang.org/](https://kotlinlang.org/)
     * **License:** [The Apache License, Version 2.0](http://www.apache.org/licenses/LICENSE-2.0.txt)

1.  **Group** : org.jetbrains.kotlin. **Name** : kotlin-daemon-embeddable. **Version** : 1.8.22.
     * **Project URL:** [https://kotlinlang.org/](https://kotlinlang.org/)
     * **License:** [The Apache License, Version 2.0](http://www.apache.org/licenses/LICENSE-2.0.txt)

1.  **Group** : org.jetbrains.kotlin. **Name** : kotlin-klib-commonizer-embeddable. **Version** : 1.8.22.
     * **Project URL:** [https://kotlinlang.org/](https://kotlinlang.org/)
     * **License:** [The Apache License, Version 2.0](http://www.apache.org/licenses/LICENSE-2.0.txt)

1.  **Group** : org.jetbrains.kotlin. **Name** : kotlin-reflect. **Version** : 1.9.23.
     * **Project URL:** [https://kotlinlang.org/](https://kotlinlang.org/)
     * **License:** [The Apache License, Version 2.0](http://www.apache.org/licenses/LICENSE-2.0.txt)

1.  **Group** : org.jetbrains.kotlin. **Name** : kotlin-script-runtime. **Version** : 1.8.21.
     * **Project URL:** [https://kotlinlang.org/](https://kotlinlang.org/)
     * **License:** [The Apache License, Version 2.0](http://www.apache.org/licenses/LICENSE-2.0.txt)

1.  **Group** : org.jetbrains.kotlin. **Name** : kotlin-script-runtime. **Version** : 1.8.22.
     * **Project URL:** [https://kotlinlang.org/](https://kotlinlang.org/)
     * **License:** [The Apache License, Version 2.0](http://www.apache.org/licenses/LICENSE-2.0.txt)

1.  **Group** : org.jetbrains.kotlin. **Name** : kotlin-scripting-common. **Version** : 1.8.22.
     * **Project URL:** [https://kotlinlang.org/](https://kotlinlang.org/)
     * **License:** [The Apache License, Version 2.0](http://www.apache.org/licenses/LICENSE-2.0.txt)

1.  **Group** : org.jetbrains.kotlin. **Name** : kotlin-scripting-compiler-embeddable. **Version** : 1.8.22.
     * **Project URL:** [https://kotlinlang.org/](https://kotlinlang.org/)
     * **License:** [The Apache License, Version 2.0](http://www.apache.org/licenses/LICENSE-2.0.txt)

1.  **Group** : org.jetbrains.kotlin. **Name** : kotlin-scripting-compiler-impl-embeddable. **Version** : 1.8.22.
     * **Project URL:** [https://kotlinlang.org/](https://kotlinlang.org/)
     * **License:** [The Apache License, Version 2.0](http://www.apache.org/licenses/LICENSE-2.0.txt)

1.  **Group** : org.jetbrains.kotlin. **Name** : kotlin-scripting-jvm. **Version** : 1.8.22.
     * **Project URL:** [https://kotlinlang.org/](https://kotlinlang.org/)
     * **License:** [The Apache License, Version 2.0](http://www.apache.org/licenses/LICENSE-2.0.txt)

1.  **Group** : org.jetbrains.kotlin. **Name** : kotlin-stdlib. **Version** : 1.9.23.
     * **Project URL:** [https://kotlinlang.org/](https://kotlinlang.org/)
     * **License:** [The Apache License, Version 2.0](http://www.apache.org/licenses/LICENSE-2.0.txt)

1.  **Group** : org.jetbrains.kotlin. **Name** : kotlin-stdlib-common. **Version** : 1.9.23.**No license information found**
1.  **Group** : org.jetbrains.kotlin. **Name** : kotlin-stdlib-jdk7. **Version** : 1.9.23.
     * **Project URL:** [https://kotlinlang.org/](https://kotlinlang.org/)
     * **License:** [The Apache License, Version 2.0](http://www.apache.org/licenses/LICENSE-2.0.txt)

1.  **Group** : org.jetbrains.kotlin. **Name** : kotlin-stdlib-jdk8. **Version** : 1.9.23.
     * **Project URL:** [https://kotlinlang.org/](https://kotlinlang.org/)
     * **License:** [The Apache License, Version 2.0](http://www.apache.org/licenses/LICENSE-2.0.txt)

1.  **Group** : org.jetbrains.kotlin. **Name** : kotlin-stdlib-jre7. **Version** : 1.1.4.
     * **Project URL:** [https://kotlinlang.org/](https://kotlinlang.org/)
     * **License:** [The Apache License, Version 2.0](http://www.apache.org/licenses/LICENSE-2.0.txt)

1.  **Group** : org.jetbrains.kotlin. **Name** : kotlin-stdlib-jre8. **Version** : 1.1.4.
     * **Project URL:** [https://kotlinlang.org/](https://kotlinlang.org/)
     * **License:** [The Apache License, Version 2.0](http://www.apache.org/licenses/LICENSE-2.0.txt)

1.  **Group** : org.jetbrains.kotlinx. **Name** : atomicfu. **Version** : 0.7.
     * **License:** [The Apache Software License, Version 2.0](http://www.apache.org/licenses/LICENSE-2.0.txt)

1.  **Group** : org.jetbrains.kotlinx. **Name** : kotlinx-coroutines-bom. **Version** : 1.7.3.**No license information found**
1.  **Group** : org.jetbrains.kotlinx. **Name** : kotlinx-coroutines-core. **Version** : 1.7.3.**No license information found**
1.  **Group** : org.jetbrains.kotlinx. **Name** : kotlinx-coroutines-core-jvm. **Version** : 1.7.3.
     * **Project URL:** [https://github.com/Kotlin/kotlinx.coroutines](https://github.com/Kotlin/kotlinx.coroutines)
     * **License:** [The Apache Software License, Version 2.0](https://www.apache.org/licenses/LICENSE-2.0.txt)

1.  **Group** : org.jetbrains.kotlinx. **Name** : kotlinx-coroutines-debug. **Version** : 1.7.3.
     * **Project URL:** [https://github.com/Kotlin/kotlinx.coroutines](https://github.com/Kotlin/kotlinx.coroutines)
     * **License:** [The Apache Software License, Version 2.0](https://www.apache.org/licenses/LICENSE-2.0.txt)

1.  **Group** : org.jetbrains.kotlinx. **Name** : kotlinx-coroutines-jdk8. **Version** : 1.7.3.
     * **Project URL:** [https://github.com/Kotlin/kotlinx.coroutines](https://github.com/Kotlin/kotlinx.coroutines)
     * **License:** [The Apache Software License, Version 2.0](https://www.apache.org/licenses/LICENSE-2.0.txt)

1.  **Group** : org.jetbrains.kotlinx. **Name** : kotlinx-coroutines-test. **Version** : 1.7.3.**No license information found**
1.  **Group** : org.jetbrains.kotlinx. **Name** : kotlinx-coroutines-test-jvm. **Version** : 1.7.3.
     * **Project URL:** [https://github.com/Kotlin/kotlinx.coroutines](https://github.com/Kotlin/kotlinx.coroutines)
     * **License:** [The Apache Software License, Version 2.0](https://www.apache.org/licenses/LICENSE-2.0.txt)

1.  **Group** : org.jetbrains.kotlinx. **Name** : kotlinx-datetime. **Version** : 0.4.0.**No license information found**
1.  **Group** : org.jetbrains.kotlinx. **Name** : kotlinx-datetime-jvm. **Version** : 0.4.0.
     * **Project URL:** [https://github.com/Kotlin/kotlinx-datetime](https://github.com/Kotlin/kotlinx-datetime)
     * **License:** [The Apache License, Version 2.0](http://www.apache.org/licenses/LICENSE-2.0.txt)

1.  **Group** : org.jetbrains.kotlinx. **Name** : kotlinx-html-jvm. **Version** : 0.8.1.
     * **Project URL:** [https://github.com/Kotlin/kotlinx.html](https://github.com/Kotlin/kotlinx.html)
     * **License:** [The Apache License, Version 2.0](https://www.apache.org/licenses/LICENSE-2.0.txt)

1.  **Group** : org.jetbrains.kotlinx. **Name** : kotlinx-html-jvm. **Version** : 0.9.1.
     * **Project URL:** [https://github.com/Kotlin/kotlinx.html](https://github.com/Kotlin/kotlinx.html)
     * **License:** [The Apache License, Version 2.0](https://www.apache.org/licenses/LICENSE-2.0.txt)

1.  **Group** : org.jetbrains.kotlinx. **Name** : kotlinx-serialization-core. **Version** : 1.4.1.**No license information found**
1.  **Group** : org.jetbrains.kotlinx. **Name** : kotlinx-serialization-core-jvm. **Version** : 1.4.1.
     * **Project URL:** [https://github.com/Kotlin/kotlinx.serialization](https://github.com/Kotlin/kotlinx.serialization)
     * **License:** [The Apache Software License, Version 2.0](https://www.apache.org/licenses/LICENSE-2.0.txt)

1.  **Group** : org.jetbrains.kotlinx. **Name** : kotlinx-serialization-json. **Version** : 1.4.1.**No license information found**
1.  **Group** : org.jetbrains.kotlinx. **Name** : kotlinx-serialization-json-jvm. **Version** : 1.4.1.
     * **Project URL:** [https://github.com/Kotlin/kotlinx.serialization](https://github.com/Kotlin/kotlinx.serialization)
     * **License:** [The Apache Software License, Version 2.0](https://www.apache.org/licenses/LICENSE-2.0.txt)

1.  **Group** : org.jetbrains.skiko. **Name** : skiko. **Version** : 0.7.85.4.**No license information found**
1.  **Group** : org.jetbrains.skiko. **Name** : skiko-awt. **Version** : 0.7.85.4.
     * **Project URL:** [https://www.github.com/JetBrains/skiko](https://www.github.com/JetBrains/skiko)
     * **License:** [The Apache License, Version 2.0](http://www.apache.org/licenses/LICENSE-2.0.txt)

1.  **Group** : org.jetbrains.skiko. **Name** : skiko-awt-runtime-windows-x64. **Version** : 0.7.85.4.
     * **Project URL:** [https://www.github.com/JetBrains/skiko](https://www.github.com/JetBrains/skiko)
     * **License:** [The Apache License, Version 2.0](http://www.apache.org/licenses/LICENSE-2.0.txt)

1.  **Group** : org.json. **Name** : json. **Version** : 20210307.
     * **Project URL:** [https://github.com/douglascrockford/JSON-java](https://github.com/douglascrockford/JSON-java)
     * **License:** [The JSON License](http://json.org/license.html)

1.  **Group** : org.jsoup. **Name** : jsoup. **Version** : 1.16.1.
     * **Project URL:** [https://jsoup.org/](https://jsoup.org/)
     * **License:** [The MIT License](https://jsoup.org/license)

1.  **Group** : org.junit. **Name** : junit-bom. **Version** : 5.10.0.**No license information found**
1.  **Group** : org.junit-pioneer. **Name** : junit-pioneer. **Version** : 2.0.1.
     * **Project URL:** [https://junit-pioneer.org/](https://junit-pioneer.org/)
     * **License:** [Eclipse Public License v2.0](https://www.eclipse.org/legal/epl-v20.html)

1.  **Group** : org.junit.jupiter. **Name** : junit-jupiter-api. **Version** : 5.10.0.
     * **Project URL:** [https://junit.org/junit5/](https://junit.org/junit5/)
     * **License:** [Eclipse Public License v2.0](https://www.eclipse.org/legal/epl-v20.html)

1.  **Group** : org.junit.jupiter. **Name** : junit-jupiter-engine. **Version** : 5.10.0.
     * **Project URL:** [https://junit.org/junit5/](https://junit.org/junit5/)
     * **License:** [Eclipse Public License v2.0](https://www.eclipse.org/legal/epl-v20.html)

1.  **Group** : org.junit.jupiter. **Name** : junit-jupiter-params. **Version** : 5.10.0.
     * **Project URL:** [https://junit.org/junit5/](https://junit.org/junit5/)
     * **License:** [Eclipse Public License v2.0](https://www.eclipse.org/legal/epl-v20.html)

1.  **Group** : org.junit.platform. **Name** : junit-platform-commons. **Version** : 1.10.0.
     * **Project URL:** [https://junit.org/junit5/](https://junit.org/junit5/)
     * **License:** [Eclipse Public License v2.0](https://www.eclipse.org/legal/epl-v20.html)

1.  **Group** : org.junit.platform. **Name** : junit-platform-engine. **Version** : 1.10.0.
     * **Project URL:** [https://junit.org/junit5/](https://junit.org/junit5/)
     * **License:** [Eclipse Public License v2.0](https://www.eclipse.org/legal/epl-v20.html)

1.  **Group** : org.junit.platform. **Name** : junit-platform-launcher. **Version** : 1.10.0.
     * **Project URL:** [https://junit.org/junit5/](https://junit.org/junit5/)
     * **License:** [Eclipse Public License v2.0](https://www.eclipse.org/legal/epl-v20.html)

1.  **Group** : org.junit.platform. **Name** : junit-platform-suite-api. **Version** : 1.10.0.
     * **Project URL:** [https://junit.org/junit5/](https://junit.org/junit5/)
     * **License:** [Eclipse Public License v2.0](https://www.eclipse.org/legal/epl-v20.html)

1.  **Group** : org.opentest4j. **Name** : opentest4j. **Version** : 1.3.0.
     * **Project URL:** [https://github.com/ota4j-team/opentest4j](https://github.com/ota4j-team/opentest4j)
     * **License:** [The Apache License, Version 2.0](https://www.apache.org/licenses/LICENSE-2.0.txt)

1.  **Group** : org.ow2.asm. **Name** : asm. **Version** : 9.6.
     * **Project URL:** [http://asm.ow2.io/](http://asm.ow2.io/)
     * **License:** [BSD-3-Clause](https://asm.ow2.io/license.html)
     * **License:** [The Apache Software License, Version 2.0](http://www.apache.org/licenses/LICENSE-2.0.txt)

1.  **Group** : org.pcollections. **Name** : pcollections. **Version** : 3.1.4.
     * **Project URL:** [https://github.com/hrldcpr/pcollections](https://github.com/hrldcpr/pcollections)
     * **License:** [The MIT License](https://opensource.org/licenses/mit-license.php)

1.  **Group** : org.reflections. **Name** : reflections. **Version** : 0.10.2.
     * **Project URL:** [http://github.com/ronmamo/reflections](http://github.com/ronmamo/reflections)
     * **License:** [The Apache Software License, Version 2.0](http://www.apache.org/licenses/LICENSE-2.0.txt)
     * **License:** [WTFPL](http://www.wtfpl.net/)

1.  **Group** : org.snakeyaml. **Name** : snakeyaml-engine. **Version** : 2.6.
     * **Project URL:** [https://bitbucket.org/snakeyaml/snakeyaml-engine](https://bitbucket.org/snakeyaml/snakeyaml-engine)
     * **License:** [Apache License, Version 2.0](http://www.apache.org/licenses/LICENSE-2.0.txt)

1.  **Group** : org.xmlresolver. **Name** : xmlresolver. **Version** : 5.1.2.
     * **Project URL:** [https://github.com/xmlresolver/xmlresolver](https://github.com/xmlresolver/xmlresolver)
     * **License:** [Apache License version 2.0](https://www.apache.org/licenses/LICENSE-2.0)


The dependencies distributed under several licenses, are used according their commercial-use-friendly license.

<<<<<<< HEAD
This report was generated on **Tue Dec 17 13:46:59 EET 2024** using [Gradle-License-Report plugin](https://github.com/jk1/Gradle-License-Report) by Evgeny Naumenko, licensed under [Apache 2.0 License](https://github.com/jk1/Gradle-License-Report/blob/master/LICENSE).




# Dependencies of `io.spine.chords:spine-chords-codegen-tests:2.0.0-SNAPSHOT.56`
=======
This report was generated on **Fri Jan 03 11:15:45 CET 2025** using [Gradle-License-Report plugin](https://github.com/jk1/Gradle-License-Report) by Evgeny Naumenko, licensed under [Apache 2.0 License](https://github.com/jk1/Gradle-License-Report/blob/master/LICENSE).




# Dependencies of `io.spine.chords:spine-chords-codegen-tests:2.0.0-SNAPSHOT.59`
>>>>>>> 58d2624e

## Runtime
1.  **Group** : com.google.android. **Name** : annotations. **Version** : 4.1.1.4.
     * **Project URL:** [http://source.android.com/](http://source.android.com/)
     * **License:** [Apache 2.0](http://www.apache.org/licenses/LICENSE-2.0)

1.  **Group** : com.google.api.grpc. **Name** : proto-google-common-protos. **Version** : 1.17.0.
     * **Project URL:** [https://github.com/googleapis/api-client-staging](https://github.com/googleapis/api-client-staging)
     * **License:** [Apache-2.0](https://www.apache.org/licenses/LICENSE-2.0.txt)

1.  **Group** : com.google.code.findbugs. **Name** : jsr305. **Version** : 3.0.2.
     * **Project URL:** [http://findbugs.sourceforge.net/](http://findbugs.sourceforge.net/)
     * **License:** [The Apache Software License, Version 2.0](http://www.apache.org/licenses/LICENSE-2.0.txt)

1.  **Group** : com.google.code.gson. **Name** : gson. **Version** : 2.10.1.
     * **Project URL:** [https://github.com/google/gson/gson](https://github.com/google/gson/gson)
     * **License:** [Apache-2.0](https://www.apache.org/licenses/LICENSE-2.0.txt)

1.  **Group** : com.google.errorprone. **Name** : error_prone_annotations. **Version** : 2.23.0.
     * **Project URL:** [https://errorprone.info/error_prone_annotations](https://errorprone.info/error_prone_annotations)
     * **License:** [Apache 2.0](http://www.apache.org/licenses/LICENSE-2.0.txt)

1.  **Group** : com.google.flogger. **Name** : flogger. **Version** : 0.7.4.
     * **Project URL:** [https://github.com/google/flogger](https://github.com/google/flogger)
     * **License:** [Apache 2.0](https://www.apache.org/licenses/LICENSE-2.0.txt)

1.  **Group** : com.google.flogger. **Name** : flogger-system-backend. **Version** : 0.7.4.
     * **Project URL:** [https://github.com/google/flogger](https://github.com/google/flogger)
     * **License:** [Apache 2.0](https://www.apache.org/licenses/LICENSE-2.0.txt)

1.  **Group** : com.google.guava. **Name** : failureaccess. **Version** : 1.0.1.
     * **Project URL:** [https://github.com/google/guava/](https://github.com/google/guava/)
     * **License:** [The Apache Software License, Version 2.0](http://www.apache.org/licenses/LICENSE-2.0.txt)

1.  **Group** : com.google.guava. **Name** : guava. **Version** : 31.1-jre.
     * **Project URL:** [https://github.com/google/guava](https://github.com/google/guava)
     * **License:** [Apache License, Version 2.0](http://www.apache.org/licenses/LICENSE-2.0.txt)

1.  **Group** : com.google.guava. **Name** : listenablefuture. **Version** : 9999.0-empty-to-avoid-conflict-with-guava.
     * **License:** [The Apache Software License, Version 2.0](http://www.apache.org/licenses/LICENSE-2.0.txt)

1.  **Group** : com.google.j2objc. **Name** : j2objc-annotations. **Version** : 2.8.
     * **Project URL:** [https://github.com/google/j2objc/](https://github.com/google/j2objc/)
     * **License:** [Apache License, Version 2.0](http://www.apache.org/licenses/LICENSE-2.0.txt)

1.  **Group** : com.google.protobuf. **Name** : protobuf-java. **Version** : 3.22.3.
     * **License:** [BSD-3-Clause](https://opensource.org/licenses/BSD-3-Clause)

1.  **Group** : com.google.protobuf. **Name** : protobuf-java-util. **Version** : 3.22.3.
     * **License:** [BSD-3-Clause](https://opensource.org/licenses/BSD-3-Clause)

1.  **Group** : com.google.protobuf. **Name** : protobuf-kotlin. **Version** : 3.22.3.
     * **License:** [BSD-3-Clause](https://opensource.org/licenses/BSD-3-Clause)

1.  **Group** : io.grpc. **Name** : grpc-api. **Version** : 1.59.0.
     * **Project URL:** [https://github.com/grpc/grpc-java](https://github.com/grpc/grpc-java)
     * **License:** [Apache 2.0](https://opensource.org/licenses/Apache-2.0)

1.  **Group** : io.grpc. **Name** : grpc-core. **Version** : 1.28.1.
     * **Project URL:** [https://github.com/grpc/grpc-java](https://github.com/grpc/grpc-java)
     * **License:** [Apache 2.0](https://opensource.org/licenses/Apache-2.0)

1.  **Group** : io.grpc. **Name** : grpc-protobuf. **Version** : 1.28.1.
     * **Project URL:** [https://github.com/grpc/grpc-java](https://github.com/grpc/grpc-java)
     * **License:** [Apache 2.0](https://opensource.org/licenses/Apache-2.0)

1.  **Group** : io.grpc. **Name** : grpc-protobuf-lite. **Version** : 1.28.1.
     * **Project URL:** [https://github.com/grpc/grpc-java](https://github.com/grpc/grpc-java)
     * **License:** [Apache 2.0](https://opensource.org/licenses/Apache-2.0)

1.  **Group** : io.grpc. **Name** : grpc-stub. **Version** : 1.28.1.
     * **Project URL:** [https://github.com/grpc/grpc-java](https://github.com/grpc/grpc-java)
     * **License:** [Apache 2.0](https://opensource.org/licenses/Apache-2.0)

1.  **Group** : io.perfmark. **Name** : perfmark-api. **Version** : 0.19.0.
     * **Project URL:** [https://github.com/perfmark/perfmark](https://github.com/perfmark/perfmark)
     * **License:** [Apache 2.0](https://opensource.org/licenses/Apache-2.0)

1.  **Group** : org.checkerframework. **Name** : checker-compat-qual. **Version** : 2.5.3.
     * **Project URL:** [https://checkerframework.org](https://checkerframework.org)
     * **License:** [GNU General Public License, version 2 (GPL2), with the classpath exception](http://www.gnu.org/software/classpath/license.html)
     * **License:** [The MIT License](http://opensource.org/licenses/MIT)

1.  **Group** : org.checkerframework. **Name** : checker-qual. **Version** : 3.40.0.
     * **Project URL:** [https://checkerframework.org/](https://checkerframework.org/)
     * **License:** [The MIT License](http://opensource.org/licenses/MIT)

1.  **Group** : org.jetbrains. **Name** : annotations. **Version** : 24.0.1.
     * **Project URL:** [https://github.com/JetBrains/java-annotations](https://github.com/JetBrains/java-annotations)
     * **License:** [The Apache Software License, Version 2.0](https://www.apache.org/licenses/LICENSE-2.0.txt)

1.  **Group** : org.jetbrains.kotlin. **Name** : kotlin-stdlib. **Version** : 1.9.23.
     * **Project URL:** [https://kotlinlang.org/](https://kotlinlang.org/)
     * **License:** [The Apache License, Version 2.0](http://www.apache.org/licenses/LICENSE-2.0.txt)

1.  **Group** : org.jetbrains.kotlin. **Name** : kotlin-stdlib-jdk7. **Version** : 1.9.23.
     * **Project URL:** [https://kotlinlang.org/](https://kotlinlang.org/)
     * **License:** [The Apache License, Version 2.0](http://www.apache.org/licenses/LICENSE-2.0.txt)

1.  **Group** : org.jetbrains.kotlin. **Name** : kotlin-stdlib-jdk8. **Version** : 1.9.23.
     * **Project URL:** [https://kotlinlang.org/](https://kotlinlang.org/)
     * **License:** [The Apache License, Version 2.0](http://www.apache.org/licenses/LICENSE-2.0.txt)

## Compile, tests, and tooling
1.  **Group** : aopalliance. **Name** : aopalliance. **Version** : 1.0.
     * **Project URL:** [http://aopalliance.sourceforge.net](http://aopalliance.sourceforge.net)
     * **License:** Public Domain

1.  **Group** : com.beust. **Name** : jcommander. **Version** : 1.48.
     * **Project URL:** [http://beust.com/jcommander](http://beust.com/jcommander)
     * **License:** [The Apache Software License, Version 2.0](http://www.apache.org/licenses/LICENSE-2.0.txt)

1.  **Group** : com.beust. **Name** : jcommander. **Version** : 1.82.
     * **Project URL:** [https://jcommander.org](https://jcommander.org)
     * **License:** [Apache License, Version 2.0](https://www.apache.org/licenses/LICENSE-2.0.txt)

1.  **Group** : com.fasterxml.jackson. **Name** : jackson-bom. **Version** : 2.14.3.**No license information found**
1.  **Group** : com.fasterxml.jackson.core. **Name** : jackson-annotations. **Version** : 2.14.3.
     * **Project URL:** [https://github.com/FasterXML/jackson](https://github.com/FasterXML/jackson)
     * **License:** [The Apache Software License, Version 2.0](https://www.apache.org/licenses/LICENSE-2.0.txt)

1.  **Group** : com.fasterxml.jackson.core. **Name** : jackson-core. **Version** : 2.14.3.
     * **Project URL:** [https://github.com/FasterXML/jackson-core](https://github.com/FasterXML/jackson-core)
     * **License:** [Apache License, Version 2.0](http://www.apache.org/licenses/LICENSE-2.0.txt)
     * **License:** [The Apache Software License, Version 2.0](https://www.apache.org/licenses/LICENSE-2.0.txt)

1.  **Group** : com.fasterxml.jackson.core. **Name** : jackson-databind. **Version** : 2.14.3.
     * **Project URL:** [https://github.com/FasterXML/jackson](https://github.com/FasterXML/jackson)
     * **License:** [Apache License, Version 2.0](http://www.apache.org/licenses/LICENSE-2.0.txt)
     * **License:** [The Apache Software License, Version 2.0](https://www.apache.org/licenses/LICENSE-2.0.txt)

1.  **Group** : com.fasterxml.jackson.dataformat. **Name** : jackson-dataformat-xml. **Version** : 2.14.3.
     * **Project URL:** [https://github.com/FasterXML/jackson-dataformat-xml](https://github.com/FasterXML/jackson-dataformat-xml)
     * **License:** [Apache License, Version 2.0](http://www.apache.org/licenses/LICENSE-2.0.txt)
     * **License:** [The Apache Software License, Version 2.0](http://www.apache.org/licenses/LICENSE-2.0.txt)

1.  **Group** : com.fasterxml.jackson.module. **Name** : jackson-module-kotlin. **Version** : 2.14.3.
     * **Project URL:** [https://github.com/FasterXML/jackson-module-kotlin](https://github.com/FasterXML/jackson-module-kotlin)
     * **License:** [Apache License, Version 2.0](http://www.apache.org/licenses/LICENSE-2.0.txt)
     * **License:** [The Apache Software License, Version 2.0](https://www.apache.org/licenses/LICENSE-2.0.txt)

1.  **Group** : com.fasterxml.woodstox. **Name** : woodstox-core. **Version** : 6.5.0.
     * **Project URL:** [https://github.com/FasterXML/woodstox](https://github.com/FasterXML/woodstox)
     * **License:** [The Apache License, Version 2.0](http://www.apache.org/licenses/LICENSE-2.0.txt)
     * **License:** [The Apache Software License, Version 2.0](http://www.apache.org/licenses/LICENSE-2.0.txt)

1.  **Group** : com.github.ajalt. **Name** : colormath. **Version** : 1.2.0.
     * **Project URL:** [https://github.com/ajalt/colormath](https://github.com/ajalt/colormath)
     * **License:** [Apache-2.0](http://www.apache.org/licenses/LICENSE-2.0.txt)

1.  **Group** : com.github.ajalt. **Name** : mordant. **Version** : 1.2.1.
     * **Project URL:** [https://github.com/ajalt/mordant](https://github.com/ajalt/mordant)
     * **License:** [Apache-2.0](http://www.apache.org/licenses/LICENSE-2.0.txt)

1.  **Group** : com.github.ben-manes.caffeine. **Name** : caffeine. **Version** : 3.0.5.
     * **Project URL:** [https://github.com/ben-manes/caffeine](https://github.com/ben-manes/caffeine)
     * **License:** [Apache License, Version 2.0](https://www.apache.org/licenses/LICENSE-2.0.txt)

1.  **Group** : com.github.kevinstern. **Name** : software-and-algorithms. **Version** : 1.0.
     * **Project URL:** [https://www.github.com/KevinStern/software-and-algorithms](https://www.github.com/KevinStern/software-and-algorithms)
     * **License:** [MIT License](http://www.opensource.org/licenses/mit-license.php)

1.  **Group** : com.google.android. **Name** : annotations. **Version** : 4.1.1.4.
     * **Project URL:** [http://source.android.com/](http://source.android.com/)
     * **License:** [Apache 2.0](http://www.apache.org/licenses/LICENSE-2.0)

1.  **Group** : com.google.api.grpc. **Name** : proto-google-common-protos. **Version** : 1.17.0.
     * **Project URL:** [https://github.com/googleapis/api-client-staging](https://github.com/googleapis/api-client-staging)
     * **License:** [Apache-2.0](https://www.apache.org/licenses/LICENSE-2.0.txt)

1.  **Group** : com.google.auto. **Name** : auto-common. **Version** : 1.2.2.
     * **Project URL:** [https://github.com/google/auto/tree/main/common](https://github.com/google/auto/tree/main/common)
     * **License:** [Apache 2.0](http://www.apache.org/licenses/LICENSE-2.0.txt)

1.  **Group** : com.google.auto.service. **Name** : auto-service-annotations. **Version** : 1.1.1.
     * **Project URL:** [https://github.com/google/auto/tree/main/service](https://github.com/google/auto/tree/main/service)
     * **License:** [Apache 2.0](http://www.apache.org/licenses/LICENSE-2.0.txt)

1.  **Group** : com.google.auto.value. **Name** : auto-value-annotations. **Version** : 1.10.2.
     * **Project URL:** [https://github.com/google/auto/tree/main/value](https://github.com/google/auto/tree/main/value)
     * **License:** [Apache 2.0](http://www.apache.org/licenses/LICENSE-2.0.txt)

1.  **Group** : com.google.code.findbugs. **Name** : jsr305. **Version** : 3.0.2.
     * **Project URL:** [http://findbugs.sourceforge.net/](http://findbugs.sourceforge.net/)
     * **License:** [The Apache Software License, Version 2.0](http://www.apache.org/licenses/LICENSE-2.0.txt)

1.  **Group** : com.google.code.gson. **Name** : gson. **Version** : 2.10.1.
     * **Project URL:** [https://github.com/google/gson/gson](https://github.com/google/gson/gson)
     * **License:** [Apache-2.0](https://www.apache.org/licenses/LICENSE-2.0.txt)

1.  **Group** : com.google.errorprone. **Name** : error_prone_annotation. **Version** : 2.23.0.
     * **Project URL:** [https://errorprone.info/error_prone_annotation](https://errorprone.info/error_prone_annotation)
     * **License:** [Apache 2.0](http://www.apache.org/licenses/LICENSE-2.0.txt)

1.  **Group** : com.google.errorprone. **Name** : error_prone_annotations. **Version** : 2.23.0.
     * **Project URL:** [https://errorprone.info/error_prone_annotations](https://errorprone.info/error_prone_annotations)
     * **License:** [Apache 2.0](http://www.apache.org/licenses/LICENSE-2.0.txt)

1.  **Group** : com.google.errorprone. **Name** : error_prone_check_api. **Version** : 2.23.0.
     * **Project URL:** [https://errorprone.info/error_prone_check_api](https://errorprone.info/error_prone_check_api)
     * **License:** [Apache 2.0](http://www.apache.org/licenses/LICENSE-2.0.txt)

1.  **Group** : com.google.errorprone. **Name** : error_prone_core. **Version** : 2.23.0.
     * **Project URL:** [https://errorprone.info/error_prone_core](https://errorprone.info/error_prone_core)
     * **License:** [Apache 2.0](http://www.apache.org/licenses/LICENSE-2.0.txt)

1.  **Group** : com.google.errorprone. **Name** : error_prone_type_annotations. **Version** : 2.23.0.
     * **Project URL:** [https://errorprone.info/error_prone_type_annotations](https://errorprone.info/error_prone_type_annotations)
     * **License:** [Apache 2.0](http://www.apache.org/licenses/LICENSE-2.0.txt)

1.  **Group** : com.google.errorprone. **Name** : javac. **Version** : 9+181-r4173-1.
     * **Project URL:** [https://github.com/google/error-prone-javac](https://github.com/google/error-prone-javac)
     * **License:** [GNU General Public License, version 2, with the Classpath Exception](http://openjdk.java.net/legal/gplv2+ce.html)

1.  **Group** : com.google.flogger. **Name** : flogger. **Version** : 0.7.4.
     * **Project URL:** [https://github.com/google/flogger](https://github.com/google/flogger)
     * **License:** [Apache 2.0](https://www.apache.org/licenses/LICENSE-2.0.txt)

1.  **Group** : com.google.flogger. **Name** : flogger-system-backend. **Version** : 0.7.4.
     * **Project URL:** [https://github.com/google/flogger](https://github.com/google/flogger)
     * **License:** [Apache 2.0](https://www.apache.org/licenses/LICENSE-2.0.txt)

1.  **Group** : com.google.gradle. **Name** : osdetector-gradle-plugin. **Version** : 1.7.3.
     * **Project URL:** [https://github.com/google/osdetector-gradle-plugin](https://github.com/google/osdetector-gradle-plugin)
     * **License:** [Apache License 2.0](http://opensource.org/licenses/Apache-2.0)

1.  **Group** : com.google.guava. **Name** : failureaccess. **Version** : 1.0.1.
     * **Project URL:** [https://github.com/google/guava/](https://github.com/google/guava/)
     * **License:** [The Apache Software License, Version 2.0](http://www.apache.org/licenses/LICENSE-2.0.txt)

1.  **Group** : com.google.guava. **Name** : guava. **Version** : 31.1-jre.
     * **Project URL:** [https://github.com/google/guava](https://github.com/google/guava)
     * **License:** [Apache License, Version 2.0](http://www.apache.org/licenses/LICENSE-2.0.txt)

1.  **Group** : com.google.guava. **Name** : guava-testlib. **Version** : 31.1-jre.
     * **License:** [Apache License, Version 2.0](http://www.apache.org/licenses/LICENSE-2.0.txt)

1.  **Group** : com.google.guava. **Name** : listenablefuture. **Version** : 9999.0-empty-to-avoid-conflict-with-guava.
     * **License:** [The Apache Software License, Version 2.0](http://www.apache.org/licenses/LICENSE-2.0.txt)

1.  **Group** : com.google.inject. **Name** : guice. **Version** : 5.1.0.
     * **Project URL:** [https://github.com/google/guice](https://github.com/google/guice)
     * **License:** [The Apache Software License, Version 2.0](http://www.apache.org/licenses/LICENSE-2.0.txt)

1.  **Group** : com.google.j2objc. **Name** : j2objc-annotations. **Version** : 2.8.
     * **Project URL:** [https://github.com/google/j2objc/](https://github.com/google/j2objc/)
     * **License:** [Apache License, Version 2.0](http://www.apache.org/licenses/LICENSE-2.0.txt)

1.  **Group** : com.google.protobuf. **Name** : protobuf-gradle-plugin. **Version** : 0.9.4.
     * **Project URL:** [https://github.com/google/protobuf-gradle-plugin](https://github.com/google/protobuf-gradle-plugin)
     * **License:** [BSD 3-Clause](http://opensource.org/licenses/BSD-3-Clause)

1.  **Group** : com.google.protobuf. **Name** : protobuf-java. **Version** : 3.22.3.
     * **License:** [BSD-3-Clause](https://opensource.org/licenses/BSD-3-Clause)

1.  **Group** : com.google.protobuf. **Name** : protobuf-java-util. **Version** : 3.22.3.
     * **License:** [BSD-3-Clause](https://opensource.org/licenses/BSD-3-Clause)

1.  **Group** : com.google.protobuf. **Name** : protobuf-kotlin. **Version** : 3.22.3.
     * **License:** [BSD-3-Clause](https://opensource.org/licenses/BSD-3-Clause)

1.  **Group** : com.google.protobuf. **Name** : protoc. **Version** : 3.22.3.
     * **Project URL:** [https://developers.google.com/protocol-buffers/](https://developers.google.com/protocol-buffers/)
     * **License:** [BSD-3-Clause](https://opensource.org/licenses/BSD-3-Clause)
     * **License:** [The Apache Software License, Version 2.0](http://www.apache.org/licenses/LICENSE-2.0.txt)

1.  **Group** : com.google.truth. **Name** : truth. **Version** : 1.1.5.
     * **License:** [The Apache Software License, Version 2.0](http://www.apache.org/licenses/LICENSE-2.0.txt)

1.  **Group** : com.google.truth.extensions. **Name** : truth-java8-extension. **Version** : 1.1.5.
     * **License:** [The Apache Software License, Version 2.0](http://www.apache.org/licenses/LICENSE-2.0.txt)

1.  **Group** : com.google.truth.extensions. **Name** : truth-liteproto-extension. **Version** : 1.1.5.
     * **License:** [The Apache Software License, Version 2.0](http://www.apache.org/licenses/LICENSE-2.0.txt)

1.  **Group** : com.google.truth.extensions. **Name** : truth-proto-extension. **Version** : 1.1.5.
     * **License:** [The Apache Software License, Version 2.0](http://www.apache.org/licenses/LICENSE-2.0.txt)

1.  **Group** : com.puppycrawl.tools. **Name** : checkstyle. **Version** : 10.12.1.
     * **Project URL:** [https://checkstyle.org/](https://checkstyle.org/)
     * **License:** [LGPL-2.1+](http://www.gnu.org/licenses/old-licenses/lgpl-2.1.txt)

1.  **Group** : com.soywiz.korlibs.korte. **Name** : korte-jvm. **Version** : 4.0.10.
     * **Project URL:** [https://github.com/korlibs/korge-next](https://github.com/korlibs/korge-next)
     * **License:** [MIT](https://raw.githubusercontent.com/korlibs/korge-next/master/korge/LICENSE.txt)

1.  **Group** : com.squareup. **Name** : javapoet. **Version** : 1.13.0.
     * **Project URL:** [http://github.com/square/javapoet/](http://github.com/square/javapoet/)
     * **License:** [Apache 2.0](http://www.apache.org/licenses/LICENSE-2.0.txt)

1.  **Group** : commons-beanutils. **Name** : commons-beanutils. **Version** : 1.9.4.
     * **Project URL:** [https://commons.apache.org/proper/commons-beanutils/](https://commons.apache.org/proper/commons-beanutils/)
     * **License:** [Apache License, Version 2.0](https://www.apache.org/licenses/LICENSE-2.0.txt)

1.  **Group** : commons-codec. **Name** : commons-codec. **Version** : 1.16.0.
     * **Project URL:** [https://commons.apache.org/proper/commons-codec/](https://commons.apache.org/proper/commons-codec/)
     * **License:** [Apache-2.0](https://www.apache.org/licenses/LICENSE-2.0.txt)

1.  **Group** : commons-collections. **Name** : commons-collections. **Version** : 3.2.2.
     * **Project URL:** [http://commons.apache.org/collections/](http://commons.apache.org/collections/)
     * **License:** [Apache License, Version 2.0](http://www.apache.org/licenses/LICENSE-2.0.txt)

1.  **Group** : info.picocli. **Name** : picocli. **Version** : 4.7.4.
     * **Project URL:** [https://picocli.info](https://picocli.info)
     * **License:** [The Apache Software License, version 2.0](http://www.apache.org/licenses/LICENSE-2.0.txt)

1.  **Group** : io.github.classgraph. **Name** : classgraph. **Version** : 4.8.172.
     * **Project URL:** [https://github.com/classgraph/classgraph](https://github.com/classgraph/classgraph)
     * **License:** [The MIT License (MIT)](http://opensource.org/licenses/MIT)

1.  **Group** : io.github.davidburstrom.contester. **Name** : contester-breakpoint. **Version** : 0.2.0.
     * **Project URL:** [https://github.com/davidburstrom/contester](https://github.com/davidburstrom/contester)
     * **License:** [The Apache License, Version 2.0](http://www.apache.org/licenses/LICENSE-2.0.txt)

1.  **Group** : io.github.detekt.sarif4k. **Name** : sarif4k. **Version** : 0.4.0.**No license information found**
1.  **Group** : io.github.detekt.sarif4k. **Name** : sarif4k-jvm. **Version** : 0.4.0.
     * **Project URL:** [https://detekt.github.io/detekt](https://detekt.github.io/detekt)
     * **License:** [The Apache Software License, Version 2.0](http://www.apache.org/licenses/LICENSE-2.0.txt)

1.  **Group** : io.github.eisop. **Name** : dataflow-errorprone. **Version** : 3.34.0-eisop1.
     * **Project URL:** [https://eisop.github.io/](https://eisop.github.io/)
     * **License:** [GNU General Public License, version 2 (GPL2), with the classpath exception](http://www.gnu.org/software/classpath/license.html)

1.  **Group** : io.github.java-diff-utils. **Name** : java-diff-utils. **Version** : 4.12.
     * **License:** [The Apache Software License, Version 2.0](http://www.apache.org/licenses/LICENSE-2.0.txt)

1.  **Group** : io.gitlab.arturbosch.detekt. **Name** : detekt-api. **Version** : 1.23.0.
     * **Project URL:** [https://detekt.dev](https://detekt.dev)
     * **License:** [The Apache Software License, Version 2.0](https://www.apache.org/licenses/LICENSE-2.0.txt)

1.  **Group** : io.gitlab.arturbosch.detekt. **Name** : detekt-cli. **Version** : 1.23.0.
     * **Project URL:** [https://detekt.dev](https://detekt.dev)
     * **License:** [The Apache Software License, Version 2.0](https://www.apache.org/licenses/LICENSE-2.0.txt)

1.  **Group** : io.gitlab.arturbosch.detekt. **Name** : detekt-core. **Version** : 1.23.0.
     * **Project URL:** [https://detekt.dev](https://detekt.dev)
     * **License:** [The Apache Software License, Version 2.0](https://www.apache.org/licenses/LICENSE-2.0.txt)

1.  **Group** : io.gitlab.arturbosch.detekt. **Name** : detekt-metrics. **Version** : 1.23.0.
     * **Project URL:** [https://detekt.dev](https://detekt.dev)
     * **License:** [The Apache Software License, Version 2.0](https://www.apache.org/licenses/LICENSE-2.0.txt)

1.  **Group** : io.gitlab.arturbosch.detekt. **Name** : detekt-parser. **Version** : 1.23.0.
     * **Project URL:** [https://detekt.dev](https://detekt.dev)
     * **License:** [The Apache Software License, Version 2.0](https://www.apache.org/licenses/LICENSE-2.0.txt)

1.  **Group** : io.gitlab.arturbosch.detekt. **Name** : detekt-psi-utils. **Version** : 1.23.0.
     * **Project URL:** [https://detekt.dev](https://detekt.dev)
     * **License:** [The Apache Software License, Version 2.0](https://www.apache.org/licenses/LICENSE-2.0.txt)

1.  **Group** : io.gitlab.arturbosch.detekt. **Name** : detekt-report-html. **Version** : 1.23.0.
     * **Project URL:** [https://detekt.dev](https://detekt.dev)
     * **License:** [The Apache Software License, Version 2.0](https://www.apache.org/licenses/LICENSE-2.0.txt)

1.  **Group** : io.gitlab.arturbosch.detekt. **Name** : detekt-report-md. **Version** : 1.23.0.
     * **Project URL:** [https://detekt.dev](https://detekt.dev)
     * **License:** [The Apache Software License, Version 2.0](https://www.apache.org/licenses/LICENSE-2.0.txt)

1.  **Group** : io.gitlab.arturbosch.detekt. **Name** : detekt-report-sarif. **Version** : 1.23.0.
     * **Project URL:** [https://detekt.dev](https://detekt.dev)
     * **License:** [The Apache Software License, Version 2.0](https://www.apache.org/licenses/LICENSE-2.0.txt)

1.  **Group** : io.gitlab.arturbosch.detekt. **Name** : detekt-report-txt. **Version** : 1.23.0.
     * **Project URL:** [https://detekt.dev](https://detekt.dev)
     * **License:** [The Apache Software License, Version 2.0](https://www.apache.org/licenses/LICENSE-2.0.txt)

1.  **Group** : io.gitlab.arturbosch.detekt. **Name** : detekt-report-xml. **Version** : 1.23.0.
     * **Project URL:** [https://detekt.dev](https://detekt.dev)
     * **License:** [The Apache Software License, Version 2.0](https://www.apache.org/licenses/LICENSE-2.0.txt)

1.  **Group** : io.gitlab.arturbosch.detekt. **Name** : detekt-rules. **Version** : 1.23.0.
     * **Project URL:** [https://detekt.dev](https://detekt.dev)
     * **License:** [The Apache Software License, Version 2.0](https://www.apache.org/licenses/LICENSE-2.0.txt)

1.  **Group** : io.gitlab.arturbosch.detekt. **Name** : detekt-rules-complexity. **Version** : 1.23.0.
     * **Project URL:** [https://detekt.dev](https://detekt.dev)
     * **License:** [The Apache Software License, Version 2.0](https://www.apache.org/licenses/LICENSE-2.0.txt)

1.  **Group** : io.gitlab.arturbosch.detekt. **Name** : detekt-rules-coroutines. **Version** : 1.23.0.
     * **Project URL:** [https://detekt.dev](https://detekt.dev)
     * **License:** [The Apache Software License, Version 2.0](https://www.apache.org/licenses/LICENSE-2.0.txt)

1.  **Group** : io.gitlab.arturbosch.detekt. **Name** : detekt-rules-documentation. **Version** : 1.23.0.
     * **Project URL:** [https://detekt.dev](https://detekt.dev)
     * **License:** [The Apache Software License, Version 2.0](https://www.apache.org/licenses/LICENSE-2.0.txt)

1.  **Group** : io.gitlab.arturbosch.detekt. **Name** : detekt-rules-empty. **Version** : 1.23.0.
     * **Project URL:** [https://detekt.dev](https://detekt.dev)
     * **License:** [The Apache Software License, Version 2.0](https://www.apache.org/licenses/LICENSE-2.0.txt)

1.  **Group** : io.gitlab.arturbosch.detekt. **Name** : detekt-rules-errorprone. **Version** : 1.23.0.
     * **Project URL:** [https://detekt.dev](https://detekt.dev)
     * **License:** [The Apache Software License, Version 2.0](https://www.apache.org/licenses/LICENSE-2.0.txt)

1.  **Group** : io.gitlab.arturbosch.detekt. **Name** : detekt-rules-exceptions. **Version** : 1.23.0.
     * **Project URL:** [https://detekt.dev](https://detekt.dev)
     * **License:** [The Apache Software License, Version 2.0](https://www.apache.org/licenses/LICENSE-2.0.txt)

1.  **Group** : io.gitlab.arturbosch.detekt. **Name** : detekt-rules-naming. **Version** : 1.23.0.
     * **Project URL:** [https://detekt.dev](https://detekt.dev)
     * **License:** [The Apache Software License, Version 2.0](https://www.apache.org/licenses/LICENSE-2.0.txt)

1.  **Group** : io.gitlab.arturbosch.detekt. **Name** : detekt-rules-performance. **Version** : 1.23.0.
     * **Project URL:** [https://detekt.dev](https://detekt.dev)
     * **License:** [The Apache Software License, Version 2.0](https://www.apache.org/licenses/LICENSE-2.0.txt)

1.  **Group** : io.gitlab.arturbosch.detekt. **Name** : detekt-rules-style. **Version** : 1.23.0.
     * **Project URL:** [https://detekt.dev](https://detekt.dev)
     * **License:** [The Apache Software License, Version 2.0](https://www.apache.org/licenses/LICENSE-2.0.txt)

1.  **Group** : io.gitlab.arturbosch.detekt. **Name** : detekt-tooling. **Version** : 1.23.0.
     * **Project URL:** [https://detekt.dev](https://detekt.dev)
     * **License:** [The Apache Software License, Version 2.0](https://www.apache.org/licenses/LICENSE-2.0.txt)

1.  **Group** : io.gitlab.arturbosch.detekt. **Name** : detekt-utils. **Version** : 1.23.0.
     * **Project URL:** [https://detekt.dev](https://detekt.dev)
     * **License:** [The Apache Software License, Version 2.0](https://www.apache.org/licenses/LICENSE-2.0.txt)

1.  **Group** : io.grpc. **Name** : grpc-api. **Version** : 1.59.0.
     * **Project URL:** [https://github.com/grpc/grpc-java](https://github.com/grpc/grpc-java)
     * **License:** [Apache 2.0](https://opensource.org/licenses/Apache-2.0)

1.  **Group** : io.grpc. **Name** : grpc-core. **Version** : 1.28.1.
     * **Project URL:** [https://github.com/grpc/grpc-java](https://github.com/grpc/grpc-java)
     * **License:** [Apache 2.0](https://opensource.org/licenses/Apache-2.0)

1.  **Group** : io.grpc. **Name** : grpc-protobuf. **Version** : 1.28.1.
     * **Project URL:** [https://github.com/grpc/grpc-java](https://github.com/grpc/grpc-java)
     * **License:** [Apache 2.0](https://opensource.org/licenses/Apache-2.0)

1.  **Group** : io.grpc. **Name** : grpc-protobuf-lite. **Version** : 1.28.1.
     * **Project URL:** [https://github.com/grpc/grpc-java](https://github.com/grpc/grpc-java)
     * **License:** [Apache 2.0](https://opensource.org/licenses/Apache-2.0)

1.  **Group** : io.grpc. **Name** : grpc-stub. **Version** : 1.28.1.
     * **Project URL:** [https://github.com/grpc/grpc-java](https://github.com/grpc/grpc-java)
     * **License:** [Apache 2.0](https://opensource.org/licenses/Apache-2.0)

1.  **Group** : io.grpc. **Name** : protoc-gen-grpc-java. **Version** : 1.28.1.
     * **Project URL:** [https://github.com/grpc/grpc-java](https://github.com/grpc/grpc-java)
     * **License:** [Apache 2.0](https://opensource.org/licenses/Apache-2.0)

1.  **Group** : io.kotest. **Name** : kotest-assertions-api. **Version** : 5.9.1.**No license information found**
1.  **Group** : io.kotest. **Name** : kotest-assertions-api-jvm. **Version** : 5.9.1.
     * **Project URL:** [https://github.com/kotest/kotest](https://github.com/kotest/kotest)
     * **License:** [Apache-2.0](https://opensource.org/licenses/Apache-2.0)

1.  **Group** : io.kotest. **Name** : kotest-assertions-core. **Version** : 5.9.1.**No license information found**
1.  **Group** : io.kotest. **Name** : kotest-assertions-core-jvm. **Version** : 5.9.1.
     * **Project URL:** [https://github.com/kotest/kotest](https://github.com/kotest/kotest)
     * **License:** [Apache-2.0](https://opensource.org/licenses/Apache-2.0)

1.  **Group** : io.kotest. **Name** : kotest-assertions-shared. **Version** : 5.9.1.**No license information found**
1.  **Group** : io.kotest. **Name** : kotest-assertions-shared-jvm. **Version** : 5.9.1.
     * **Project URL:** [https://github.com/kotest/kotest](https://github.com/kotest/kotest)
     * **License:** [Apache-2.0](https://opensource.org/licenses/Apache-2.0)

1.  **Group** : io.kotest. **Name** : kotest-common. **Version** : 5.9.1.**No license information found**
1.  **Group** : io.kotest. **Name** : kotest-common-jvm. **Version** : 5.9.1.
     * **Project URL:** [https://github.com/kotest/kotest](https://github.com/kotest/kotest)
     * **License:** [Apache-2.0](https://opensource.org/licenses/Apache-2.0)

1.  **Group** : io.kotest. **Name** : kotest-extensions. **Version** : 5.9.1.**No license information found**
1.  **Group** : io.kotest. **Name** : kotest-extensions-jvm. **Version** : 5.9.1.
     * **Project URL:** [https://github.com/kotest/kotest](https://github.com/kotest/kotest)
     * **License:** [Apache-2.0](https://opensource.org/licenses/Apache-2.0)

1.  **Group** : io.kotest. **Name** : kotest-framework-api. **Version** : 5.9.1.**No license information found**
1.  **Group** : io.kotest. **Name** : kotest-framework-api-jvm. **Version** : 5.9.1.
     * **Project URL:** [https://github.com/kotest/kotest](https://github.com/kotest/kotest)
     * **License:** [Apache-2.0](https://opensource.org/licenses/Apache-2.0)

1.  **Group** : io.kotest. **Name** : kotest-framework-concurrency. **Version** : 5.9.1.**No license information found**
1.  **Group** : io.kotest. **Name** : kotest-framework-concurrency-jvm. **Version** : 5.9.1.
     * **Project URL:** [https://github.com/kotest/kotest](https://github.com/kotest/kotest)
     * **License:** [Apache-2.0](https://opensource.org/licenses/Apache-2.0)

1.  **Group** : io.kotest. **Name** : kotest-framework-datatest. **Version** : 5.9.1.**No license information found**
1.  **Group** : io.kotest. **Name** : kotest-framework-datatest-jvm. **Version** : 5.9.1.
     * **Project URL:** [https://github.com/kotest/kotest](https://github.com/kotest/kotest)
     * **License:** [Apache-2.0](https://opensource.org/licenses/Apache-2.0)

1.  **Group** : io.kotest. **Name** : kotest-framework-discovery. **Version** : 5.9.1.**No license information found**
1.  **Group** : io.kotest. **Name** : kotest-framework-discovery-jvm. **Version** : 5.9.1.
     * **Project URL:** [https://github.com/kotest/kotest](https://github.com/kotest/kotest)
     * **License:** [Apache-2.0](https://opensource.org/licenses/Apache-2.0)

1.  **Group** : io.kotest. **Name** : kotest-framework-engine. **Version** : 5.9.1.**No license information found**
1.  **Group** : io.kotest. **Name** : kotest-framework-engine-jvm. **Version** : 5.9.1.
     * **Project URL:** [https://github.com/kotest/kotest](https://github.com/kotest/kotest)
     * **License:** [Apache-2.0](https://opensource.org/licenses/Apache-2.0)

1.  **Group** : io.kotest. **Name** : kotest-runner-junit5. **Version** : 5.9.1.**No license information found**
1.  **Group** : io.kotest. **Name** : kotest-runner-junit5-jvm. **Version** : 5.9.1.
     * **Project URL:** [https://github.com/kotest/kotest](https://github.com/kotest/kotest)
     * **License:** [Apache-2.0](https://opensource.org/licenses/Apache-2.0)

1.  **Group** : io.perfmark. **Name** : perfmark-api. **Version** : 0.19.0.
     * **Project URL:** [https://github.com/perfmark/perfmark](https://github.com/perfmark/perfmark)
     * **License:** [Apache 2.0](https://opensource.org/licenses/Apache-2.0)

1.  **Group** : it.unimi.dsi. **Name** : fastutil-core. **Version** : 8.5.12.
     * **Project URL:** [http://fastutil.di.unimi.it/](http://fastutil.di.unimi.it/)
     * **License:** [Apache License, Version 2.0](http://www.apache.org/licenses/LICENSE-2.0.html)

1.  **Group** : javax.annotation. **Name** : javax.annotation-api. **Version** : 1.3.2.
     * **Project URL:** [http://jcp.org/en/jsr/detail?id=250](http://jcp.org/en/jsr/detail?id=250)
     * **License:** [CDDL + GPLv2 with classpath exception](https://github.com/javaee/javax.annotation/blob/master/LICENSE)

1.  **Group** : javax.inject. **Name** : javax.inject. **Version** : 1.
     * **Project URL:** [http://code.google.com/p/atinject/](http://code.google.com/p/atinject/)
     * **License:** [The Apache Software License, Version 2.0](http://www.apache.org/licenses/LICENSE-2.0.txt)

1.  **Group** : junit. **Name** : junit. **Version** : 4.13.1.
     * **Project URL:** [http://junit.org](http://junit.org)
     * **License:** [Eclipse Public License 1.0](http://www.eclipse.org/legal/epl-v10.html)

1.  **Group** : kr.motd.maven. **Name** : os-maven-plugin. **Version** : 1.7.1.
     * **Project URL:** [https://github.com/trustin/os-maven-plugin/](https://github.com/trustin/os-maven-plugin/)
     * **License:** [Apache License, Version 2.0](http://www.apache.org/licenses/LICENSE-2.0)

1.  **Group** : net.bytebuddy. **Name** : byte-buddy. **Version** : 1.10.9.
     * **License:** [Apache License, Version 2.0](http://www.apache.org/licenses/LICENSE-2.0.txt)

1.  **Group** : net.bytebuddy. **Name** : byte-buddy-agent. **Version** : 1.10.9.
     * **License:** [Apache License, Version 2.0](http://www.apache.org/licenses/LICENSE-2.0.txt)

1.  **Group** : net.java.dev.jna. **Name** : jna. **Version** : 5.6.0.
     * **Project URL:** [https://github.com/java-native-access/jna](https://github.com/java-native-access/jna)
     * **License:** [Apache License v2.0](http://www.apache.org/licenses/LICENSE-2.0.txt)
     * **License:** [LGPL, version 2.1](http://www.gnu.org/licenses/licenses.html)

1.  **Group** : net.java.dev.jna. **Name** : jna. **Version** : 5.9.0.
     * **Project URL:** [https://github.com/java-native-access/jna](https://github.com/java-native-access/jna)
     * **License:** [Apache-2.0](https://www.apache.org/licenses/LICENSE-2.0.txt)
     * **License:** [LGPL-2.1-or-later](https://www.gnu.org/licenses/old-licenses/lgpl-2.1)

1.  **Group** : net.java.dev.jna. **Name** : jna-platform. **Version** : 5.9.0.
     * **Project URL:** [https://github.com/java-native-access/jna](https://github.com/java-native-access/jna)
     * **License:** [Apache-2.0](https://www.apache.org/licenses/LICENSE-2.0.txt)
     * **License:** [LGPL-2.1-or-later](https://www.gnu.org/licenses/old-licenses/lgpl-2.1)

1.  **Group** : net.sf.saxon. **Name** : Saxon-HE. **Version** : 12.2.
     * **Project URL:** [http://www.saxonica.com/](http://www.saxonica.com/)
     * **License:** [Mozilla Public License Version 2.0](http://www.mozilla.org/MPL/2.0/)

1.  **Group** : net.sourceforge.pmd. **Name** : pmd-core. **Version** : 6.55.0.
     * **License:** [BSD-style](http://pmd.sourceforge.net/license.html)

1.  **Group** : net.sourceforge.pmd. **Name** : pmd-java. **Version** : 6.55.0.
     * **License:** [BSD-style](http://pmd.sourceforge.net/license.html)

1.  **Group** : net.sourceforge.saxon. **Name** : saxon. **Version** : 9.1.0.8.
     * **Project URL:** [http://saxon.sourceforge.net/](http://saxon.sourceforge.net/)
     * **License:** [Mozilla Public License Version 1.0](http://www.mozilla.org/MPL/MPL-1.0.txt)

1.  **Group** : org.antlr. **Name** : antlr4-runtime. **Version** : 4.11.1.
     * **Project URL:** [https://www.antlr.org/](https://www.antlr.org/)
     * **License:** [BSD-3-Clause](https://www.antlr.org/license.html)

1.  **Group** : org.antlr. **Name** : antlr4-runtime. **Version** : 4.7.2.
     * **Project URL:** [http://www.antlr.org](http://www.antlr.org)
     * **License:** [The BSD License](http://www.antlr.org/license.html)

1.  **Group** : org.apache.commons. **Name** : commons-lang3. **Version** : 3.8.1.
     * **Project URL:** [http://commons.apache.org/proper/commons-lang/](http://commons.apache.org/proper/commons-lang/)
     * **License:** [Apache License, Version 2.0](https://www.apache.org/licenses/LICENSE-2.0.txt)

1.  **Group** : org.apache.httpcomponents.client5. **Name** : httpclient5. **Version** : 5.1.3.
     * **License:** [Apache License, Version 2.0](https://www.apache.org/licenses/LICENSE-2.0.txt)

1.  **Group** : org.apache.httpcomponents.core5. **Name** : httpcore5. **Version** : 5.1.3.
     * **License:** [Apache License, Version 2.0](https://www.apache.org/licenses/LICENSE-2.0.txt)

1.  **Group** : org.apache.httpcomponents.core5. **Name** : httpcore5-h2. **Version** : 5.1.3.
     * **License:** [Apache License, Version 2.0](https://www.apache.org/licenses/LICENSE-2.0.txt)

1.  **Group** : org.apiguardian. **Name** : apiguardian-api. **Version** : 1.1.2.
     * **Project URL:** [https://github.com/apiguardian-team/apiguardian](https://github.com/apiguardian-team/apiguardian)
     * **License:** [The Apache License, Version 2.0](http://www.apache.org/licenses/LICENSE-2.0.txt)

1.  **Group** : org.checkerframework. **Name** : checker-compat-qual. **Version** : 2.5.3.
     * **Project URL:** [https://checkerframework.org](https://checkerframework.org)
     * **License:** [GNU General Public License, version 2 (GPL2), with the classpath exception](http://www.gnu.org/software/classpath/license.html)
     * **License:** [The MIT License](http://opensource.org/licenses/MIT)

1.  **Group** : org.checkerframework. **Name** : checker-qual. **Version** : 3.40.0.
     * **Project URL:** [https://checkerframework.org/](https://checkerframework.org/)
     * **License:** [The MIT License](http://opensource.org/licenses/MIT)

1.  **Group** : org.codehaus.woodstox. **Name** : stax2-api. **Version** : 4.2.1.
     * **Project URL:** [http://github.com/FasterXML/stax2-api](http://github.com/FasterXML/stax2-api)
     * **License:** [The Apache Software License, Version 2.0](http://www.apache.org/licenses/LICENSE-2.0.txt)
     * **License:** [The BSD License](http://www.opensource.org/licenses/bsd-license.php)

1.  **Group** : org.freemarker. **Name** : freemarker. **Version** : 2.3.30.
     * **Project URL:** [https://freemarker.apache.org/](https://freemarker.apache.org/)
     * **License:** [Apache License, Version 2.0](http://www.apache.org/licenses/LICENSE-2.0.txt)

1.  **Group** : org.freemarker. **Name** : freemarker. **Version** : 2.3.32.
     * **Project URL:** [https://freemarker.apache.org/](https://freemarker.apache.org/)
     * **License:** [Apache License, Version 2.0](http://www.apache.org/licenses/LICENSE-2.0.txt)

1.  **Group** : org.hamcrest. **Name** : hamcrest. **Version** : 2.2.
     * **Project URL:** [http://hamcrest.org/JavaHamcrest/](http://hamcrest.org/JavaHamcrest/)
     * **License:** [BSD License 3](http://opensource.org/licenses/BSD-3-Clause)

1.  **Group** : org.hamcrest. **Name** : hamcrest-core. **Version** : 2.2.
     * **Project URL:** [http://hamcrest.org/JavaHamcrest/](http://hamcrest.org/JavaHamcrest/)
     * **License:** [BSD License 3](http://opensource.org/licenses/BSD-3-Clause)

1.  **Group** : org.javassist. **Name** : javassist. **Version** : 3.28.0-GA.
     * **Project URL:** [http://www.javassist.org/](http://www.javassist.org/)
     * **License:** [Apache License 2.0](http://www.apache.org/licenses/)
     * **License:** [LGPL 2.1](http://www.gnu.org/licenses/lgpl-2.1.html)
     * **License:** [MPL 1.1](http://www.mozilla.org/MPL/MPL-1.1.html)

1.  **Group** : org.jetbrains. **Name** : annotations. **Version** : 24.0.1.
     * **Project URL:** [https://github.com/JetBrains/java-annotations](https://github.com/JetBrains/java-annotations)
     * **License:** [The Apache Software License, Version 2.0](https://www.apache.org/licenses/LICENSE-2.0.txt)

1.  **Group** : org.jetbrains. **Name** : markdown. **Version** : 0.5.2.**No license information found**
1.  **Group** : org.jetbrains. **Name** : markdown-jvm. **Version** : 0.5.2.
     * **Project URL:** [https://github.com/JetBrains/markdown](https://github.com/JetBrains/markdown)
     * **License:** [The Apache Software License, Version 2.0](http://www.apache.org/licenses/LICENSE-2.0.txt)

1.  **Group** : org.jetbrains.dokka. **Name** : analysis-kotlin-descriptors. **Version** : 1.9.20.
     * **Project URL:** [https://github.com/Kotlin/dokka](https://github.com/Kotlin/dokka)
     * **License:** [The Apache Software License, Version 2.0](https://www.apache.org/licenses/LICENSE-2.0.txt)

1.  **Group** : org.jetbrains.dokka. **Name** : analysis-markdown. **Version** : 1.9.20.
     * **Project URL:** [https://github.com/Kotlin/dokka](https://github.com/Kotlin/dokka)
     * **License:** [The Apache Software License, Version 2.0](https://www.apache.org/licenses/LICENSE-2.0.txt)

1.  **Group** : org.jetbrains.dokka. **Name** : dokka-base. **Version** : 1.9.20.
     * **Project URL:** [https://github.com/Kotlin/dokka](https://github.com/Kotlin/dokka)
     * **License:** [The Apache Software License, Version 2.0](https://www.apache.org/licenses/LICENSE-2.0.txt)

1.  **Group** : org.jetbrains.dokka. **Name** : dokka-core. **Version** : 1.9.20.
     * **Project URL:** [https://github.com/Kotlin/dokka](https://github.com/Kotlin/dokka)
     * **License:** [The Apache Software License, Version 2.0](https://www.apache.org/licenses/LICENSE-2.0.txt)

1.  **Group** : org.jetbrains.dokka. **Name** : gfm-plugin. **Version** : 1.9.20.
     * **Project URL:** [https://github.com/Kotlin/dokka](https://github.com/Kotlin/dokka)
     * **License:** [The Apache Software License, Version 2.0](https://www.apache.org/licenses/LICENSE-2.0.txt)

1.  **Group** : org.jetbrains.dokka. **Name** : javadoc-plugin. **Version** : 1.9.20.
     * **Project URL:** [https://github.com/Kotlin/dokka](https://github.com/Kotlin/dokka)
     * **License:** [The Apache Software License, Version 2.0](https://www.apache.org/licenses/LICENSE-2.0.txt)

1.  **Group** : org.jetbrains.dokka. **Name** : jekyll-plugin. **Version** : 1.9.20.
     * **Project URL:** [https://github.com/Kotlin/dokka](https://github.com/Kotlin/dokka)
     * **License:** [The Apache Software License, Version 2.0](https://www.apache.org/licenses/LICENSE-2.0.txt)

1.  **Group** : org.jetbrains.dokka. **Name** : kotlin-as-java-plugin. **Version** : 1.9.20.
     * **Project URL:** [https://github.com/Kotlin/dokka](https://github.com/Kotlin/dokka)
     * **License:** [The Apache Software License, Version 2.0](https://www.apache.org/licenses/LICENSE-2.0.txt)

1.  **Group** : org.jetbrains.intellij.deps. **Name** : coverage-report. **Version** : 1.0.17.
     * **Project URL:** [https://github.com/JetBrains/coverage-report](https://github.com/JetBrains/coverage-report)
     * **License:** [Apache License, Version 2.0](https://www.apache.org/licenses/LICENSE-2.0)

1.  **Group** : org.jetbrains.intellij.deps. **Name** : intellij-coverage-agent. **Version** : 1.0.683.
     * **Project URL:** [https://github.com/JetBrains/intellij-coverage](https://github.com/JetBrains/intellij-coverage)
     * **License:** [Apache License, Version 2.0](https://www.apache.org/licenses/LICENSE-2.0)

1.  **Group** : org.jetbrains.intellij.deps. **Name** : intellij-coverage-reporter. **Version** : 1.0.683.
     * **Project URL:** [https://github.com/JetBrains/intellij-coverage](https://github.com/JetBrains/intellij-coverage)
     * **License:** [Apache License, Version 2.0](https://www.apache.org/licenses/LICENSE-2.0)

1.  **Group** : org.jetbrains.intellij.deps. **Name** : trove4j. **Version** : 1.0.20200330.
     * **Project URL:** [https://github.com/JetBrains/intellij-deps-trove4j](https://github.com/JetBrains/intellij-deps-trove4j)
     * **License:** [GNU LESSER GENERAL PUBLIC LICENSE 2.1](https://www.gnu.org/licenses/old-licenses/lgpl-2.1.en.html)

1.  **Group** : org.jetbrains.kotlin. **Name** : kotlin-compiler-embeddable. **Version** : 1.8.21.
     * **Project URL:** [https://kotlinlang.org/](https://kotlinlang.org/)
     * **License:** [The Apache License, Version 2.0](http://www.apache.org/licenses/LICENSE-2.0.txt)

1.  **Group** : org.jetbrains.kotlin. **Name** : kotlin-compiler-embeddable. **Version** : 1.8.22.
     * **Project URL:** [https://kotlinlang.org/](https://kotlinlang.org/)
     * **License:** [The Apache License, Version 2.0](http://www.apache.org/licenses/LICENSE-2.0.txt)

1.  **Group** : org.jetbrains.kotlin. **Name** : kotlin-daemon-embeddable. **Version** : 1.8.21.
     * **Project URL:** [https://kotlinlang.org/](https://kotlinlang.org/)
     * **License:** [The Apache License, Version 2.0](http://www.apache.org/licenses/LICENSE-2.0.txt)

1.  **Group** : org.jetbrains.kotlin. **Name** : kotlin-daemon-embeddable. **Version** : 1.8.22.
     * **Project URL:** [https://kotlinlang.org/](https://kotlinlang.org/)
     * **License:** [The Apache License, Version 2.0](http://www.apache.org/licenses/LICENSE-2.0.txt)

1.  **Group** : org.jetbrains.kotlin. **Name** : kotlin-klib-commonizer-embeddable. **Version** : 1.8.22.
     * **Project URL:** [https://kotlinlang.org/](https://kotlinlang.org/)
     * **License:** [The Apache License, Version 2.0](http://www.apache.org/licenses/LICENSE-2.0.txt)

1.  **Group** : org.jetbrains.kotlin. **Name** : kotlin-reflect. **Version** : 1.9.23.
     * **Project URL:** [https://kotlinlang.org/](https://kotlinlang.org/)
     * **License:** [The Apache License, Version 2.0](http://www.apache.org/licenses/LICENSE-2.0.txt)

1.  **Group** : org.jetbrains.kotlin. **Name** : kotlin-script-runtime. **Version** : 1.8.21.
     * **Project URL:** [https://kotlinlang.org/](https://kotlinlang.org/)
     * **License:** [The Apache License, Version 2.0](http://www.apache.org/licenses/LICENSE-2.0.txt)

1.  **Group** : org.jetbrains.kotlin. **Name** : kotlin-script-runtime. **Version** : 1.8.22.
     * **Project URL:** [https://kotlinlang.org/](https://kotlinlang.org/)
     * **License:** [The Apache License, Version 2.0](http://www.apache.org/licenses/LICENSE-2.0.txt)

1.  **Group** : org.jetbrains.kotlin. **Name** : kotlin-scripting-common. **Version** : 1.8.22.
     * **Project URL:** [https://kotlinlang.org/](https://kotlinlang.org/)
     * **License:** [The Apache License, Version 2.0](http://www.apache.org/licenses/LICENSE-2.0.txt)

1.  **Group** : org.jetbrains.kotlin. **Name** : kotlin-scripting-compiler-embeddable. **Version** : 1.8.22.
     * **Project URL:** [https://kotlinlang.org/](https://kotlinlang.org/)
     * **License:** [The Apache License, Version 2.0](http://www.apache.org/licenses/LICENSE-2.0.txt)

1.  **Group** : org.jetbrains.kotlin. **Name** : kotlin-scripting-compiler-impl-embeddable. **Version** : 1.8.22.
     * **Project URL:** [https://kotlinlang.org/](https://kotlinlang.org/)
     * **License:** [The Apache License, Version 2.0](http://www.apache.org/licenses/LICENSE-2.0.txt)

1.  **Group** : org.jetbrains.kotlin. **Name** : kotlin-scripting-jvm. **Version** : 1.8.22.
     * **Project URL:** [https://kotlinlang.org/](https://kotlinlang.org/)
     * **License:** [The Apache License, Version 2.0](http://www.apache.org/licenses/LICENSE-2.0.txt)

1.  **Group** : org.jetbrains.kotlin. **Name** : kotlin-stdlib. **Version** : 1.9.23.
     * **Project URL:** [https://kotlinlang.org/](https://kotlinlang.org/)
     * **License:** [The Apache License, Version 2.0](http://www.apache.org/licenses/LICENSE-2.0.txt)

1.  **Group** : org.jetbrains.kotlin. **Name** : kotlin-stdlib-common. **Version** : 1.9.23.**No license information found**
1.  **Group** : org.jetbrains.kotlin. **Name** : kotlin-stdlib-jdk7. **Version** : 1.9.23.
     * **Project URL:** [https://kotlinlang.org/](https://kotlinlang.org/)
     * **License:** [The Apache License, Version 2.0](http://www.apache.org/licenses/LICENSE-2.0.txt)

1.  **Group** : org.jetbrains.kotlin. **Name** : kotlin-stdlib-jdk8. **Version** : 1.9.23.
     * **Project URL:** [https://kotlinlang.org/](https://kotlinlang.org/)
     * **License:** [The Apache License, Version 2.0](http://www.apache.org/licenses/LICENSE-2.0.txt)

1.  **Group** : org.jetbrains.kotlin. **Name** : kotlin-stdlib-jre7. **Version** : 1.1.4.
     * **Project URL:** [https://kotlinlang.org/](https://kotlinlang.org/)
     * **License:** [The Apache License, Version 2.0](http://www.apache.org/licenses/LICENSE-2.0.txt)

1.  **Group** : org.jetbrains.kotlin. **Name** : kotlin-stdlib-jre8. **Version** : 1.1.4.
     * **Project URL:** [https://kotlinlang.org/](https://kotlinlang.org/)
     * **License:** [The Apache License, Version 2.0](http://www.apache.org/licenses/LICENSE-2.0.txt)

1.  **Group** : org.jetbrains.kotlinx. **Name** : atomicfu. **Version** : 0.7.
     * **License:** [The Apache Software License, Version 2.0](http://www.apache.org/licenses/LICENSE-2.0.txt)

1.  **Group** : org.jetbrains.kotlinx. **Name** : kotlinx-coroutines-bom. **Version** : 1.7.3.**No license information found**
1.  **Group** : org.jetbrains.kotlinx. **Name** : kotlinx-coroutines-core. **Version** : 1.7.3.**No license information found**
1.  **Group** : org.jetbrains.kotlinx. **Name** : kotlinx-coroutines-core-jvm. **Version** : 1.7.3.
     * **Project URL:** [https://github.com/Kotlin/kotlinx.coroutines](https://github.com/Kotlin/kotlinx.coroutines)
     * **License:** [The Apache Software License, Version 2.0](https://www.apache.org/licenses/LICENSE-2.0.txt)

1.  **Group** : org.jetbrains.kotlinx. **Name** : kotlinx-coroutines-debug. **Version** : 1.7.3.
     * **Project URL:** [https://github.com/Kotlin/kotlinx.coroutines](https://github.com/Kotlin/kotlinx.coroutines)
     * **License:** [The Apache Software License, Version 2.0](https://www.apache.org/licenses/LICENSE-2.0.txt)

1.  **Group** : org.jetbrains.kotlinx. **Name** : kotlinx-coroutines-jdk8. **Version** : 1.7.3.
     * **Project URL:** [https://github.com/Kotlin/kotlinx.coroutines](https://github.com/Kotlin/kotlinx.coroutines)
     * **License:** [The Apache Software License, Version 2.0](https://www.apache.org/licenses/LICENSE-2.0.txt)

1.  **Group** : org.jetbrains.kotlinx. **Name** : kotlinx-coroutines-test. **Version** : 1.7.3.**No license information found**
1.  **Group** : org.jetbrains.kotlinx. **Name** : kotlinx-coroutines-test-jvm. **Version** : 1.7.3.
     * **Project URL:** [https://github.com/Kotlin/kotlinx.coroutines](https://github.com/Kotlin/kotlinx.coroutines)
     * **License:** [The Apache Software License, Version 2.0](https://www.apache.org/licenses/LICENSE-2.0.txt)

1.  **Group** : org.jetbrains.kotlinx. **Name** : kotlinx-html-jvm. **Version** : 0.8.1.
     * **Project URL:** [https://github.com/Kotlin/kotlinx.html](https://github.com/Kotlin/kotlinx.html)
     * **License:** [The Apache License, Version 2.0](https://www.apache.org/licenses/LICENSE-2.0.txt)

1.  **Group** : org.jetbrains.kotlinx. **Name** : kotlinx-html-jvm. **Version** : 0.9.1.
     * **Project URL:** [https://github.com/Kotlin/kotlinx.html](https://github.com/Kotlin/kotlinx.html)
     * **License:** [The Apache License, Version 2.0](https://www.apache.org/licenses/LICENSE-2.0.txt)

1.  **Group** : org.jetbrains.kotlinx. **Name** : kotlinx-serialization-core. **Version** : 1.4.1.**No license information found**
1.  **Group** : org.jetbrains.kotlinx. **Name** : kotlinx-serialization-core-jvm. **Version** : 1.4.1.
     * **Project URL:** [https://github.com/Kotlin/kotlinx.serialization](https://github.com/Kotlin/kotlinx.serialization)
     * **License:** [The Apache Software License, Version 2.0](https://www.apache.org/licenses/LICENSE-2.0.txt)

1.  **Group** : org.jetbrains.kotlinx. **Name** : kotlinx-serialization-json. **Version** : 1.4.1.**No license information found**
1.  **Group** : org.jetbrains.kotlinx. **Name** : kotlinx-serialization-json-jvm. **Version** : 1.4.1.
     * **Project URL:** [https://github.com/Kotlin/kotlinx.serialization](https://github.com/Kotlin/kotlinx.serialization)
     * **License:** [The Apache Software License, Version 2.0](https://www.apache.org/licenses/LICENSE-2.0.txt)

1.  **Group** : org.json. **Name** : json. **Version** : 20210307.
     * **Project URL:** [https://github.com/douglascrockford/JSON-java](https://github.com/douglascrockford/JSON-java)
     * **License:** [The JSON License](http://json.org/license.html)

1.  **Group** : org.jsoup. **Name** : jsoup. **Version** : 1.16.1.
     * **Project URL:** [https://jsoup.org/](https://jsoup.org/)
     * **License:** [The MIT License](https://jsoup.org/license)

1.  **Group** : org.junit. **Name** : junit-bom. **Version** : 5.10.0.**No license information found**
1.  **Group** : org.junit-pioneer. **Name** : junit-pioneer. **Version** : 2.0.1.
     * **Project URL:** [https://junit-pioneer.org/](https://junit-pioneer.org/)
     * **License:** [Eclipse Public License v2.0](https://www.eclipse.org/legal/epl-v20.html)

1.  **Group** : org.junit.jupiter. **Name** : junit-jupiter-api. **Version** : 5.10.0.
     * **Project URL:** [https://junit.org/junit5/](https://junit.org/junit5/)
     * **License:** [Eclipse Public License v2.0](https://www.eclipse.org/legal/epl-v20.html)

1.  **Group** : org.junit.jupiter. **Name** : junit-jupiter-engine. **Version** : 5.10.0.
     * **Project URL:** [https://junit.org/junit5/](https://junit.org/junit5/)
     * **License:** [Eclipse Public License v2.0](https://www.eclipse.org/legal/epl-v20.html)

1.  **Group** : org.junit.jupiter. **Name** : junit-jupiter-params. **Version** : 5.10.0.
     * **Project URL:** [https://junit.org/junit5/](https://junit.org/junit5/)
     * **License:** [Eclipse Public License v2.0](https://www.eclipse.org/legal/epl-v20.html)

1.  **Group** : org.junit.platform. **Name** : junit-platform-commons. **Version** : 1.10.0.
     * **Project URL:** [https://junit.org/junit5/](https://junit.org/junit5/)
     * **License:** [Eclipse Public License v2.0](https://www.eclipse.org/legal/epl-v20.html)

1.  **Group** : org.junit.platform. **Name** : junit-platform-engine. **Version** : 1.10.0.
     * **Project URL:** [https://junit.org/junit5/](https://junit.org/junit5/)
     * **License:** [Eclipse Public License v2.0](https://www.eclipse.org/legal/epl-v20.html)

1.  **Group** : org.junit.platform. **Name** : junit-platform-launcher. **Version** : 1.10.0.
     * **Project URL:** [https://junit.org/junit5/](https://junit.org/junit5/)
     * **License:** [Eclipse Public License v2.0](https://www.eclipse.org/legal/epl-v20.html)

1.  **Group** : org.junit.platform. **Name** : junit-platform-suite-api. **Version** : 1.10.0.
     * **Project URL:** [https://junit.org/junit5/](https://junit.org/junit5/)
     * **License:** [Eclipse Public License v2.0](https://www.eclipse.org/legal/epl-v20.html)

1.  **Group** : org.opentest4j. **Name** : opentest4j. **Version** : 1.3.0.
     * **Project URL:** [https://github.com/ota4j-team/opentest4j](https://github.com/ota4j-team/opentest4j)
     * **License:** [The Apache License, Version 2.0](https://www.apache.org/licenses/LICENSE-2.0.txt)

1.  **Group** : org.ow2.asm. **Name** : asm. **Version** : 9.6.
     * **Project URL:** [http://asm.ow2.io/](http://asm.ow2.io/)
     * **License:** [BSD-3-Clause](https://asm.ow2.io/license.html)
     * **License:** [The Apache Software License, Version 2.0](http://www.apache.org/licenses/LICENSE-2.0.txt)

1.  **Group** : org.pcollections. **Name** : pcollections. **Version** : 3.1.4.
     * **Project URL:** [https://github.com/hrldcpr/pcollections](https://github.com/hrldcpr/pcollections)
     * **License:** [The MIT License](https://opensource.org/licenses/mit-license.php)

1.  **Group** : org.reflections. **Name** : reflections. **Version** : 0.10.2.
     * **Project URL:** [http://github.com/ronmamo/reflections](http://github.com/ronmamo/reflections)
     * **License:** [The Apache Software License, Version 2.0](http://www.apache.org/licenses/LICENSE-2.0.txt)
     * **License:** [WTFPL](http://www.wtfpl.net/)

1.  **Group** : org.snakeyaml. **Name** : snakeyaml-engine. **Version** : 2.6.
     * **Project URL:** [https://bitbucket.org/snakeyaml/snakeyaml-engine](https://bitbucket.org/snakeyaml/snakeyaml-engine)
     * **License:** [Apache License, Version 2.0](http://www.apache.org/licenses/LICENSE-2.0.txt)

1.  **Group** : org.xmlresolver. **Name** : xmlresolver. **Version** : 5.1.2.
     * **Project URL:** [https://github.com/xmlresolver/xmlresolver](https://github.com/xmlresolver/xmlresolver)
     * **License:** [Apache License version 2.0](https://www.apache.org/licenses/LICENSE-2.0)


The dependencies distributed under several licenses, are used according their commercial-use-friendly license.

<<<<<<< HEAD
This report was generated on **Tue Dec 17 13:47:01 EET 2024** using [Gradle-License-Report plugin](https://github.com/jk1/Gradle-License-Report) by Evgeny Naumenko, licensed under [Apache 2.0 License](https://github.com/jk1/Gradle-License-Report/blob/master/LICENSE).




# Dependencies of `io.spine.chords:spine-chords-core:2.0.0-SNAPSHOT.56`
=======
This report was generated on **Fri Jan 03 11:15:47 CET 2025** using [Gradle-License-Report plugin](https://github.com/jk1/Gradle-License-Report) by Evgeny Naumenko, licensed under [Apache 2.0 License](https://github.com/jk1/Gradle-License-Report/blob/master/LICENSE).




# Dependencies of `io.spine.chords:spine-chords-core:2.0.0-SNAPSHOT.59`
>>>>>>> 58d2624e

## Runtime
1.  **Group** : cafe.adriel.voyager. **Name** : voyager-core. **Version** : 1.0.1.
     * **Project URL:** [https://github.com/adrielcafe/voyager](https://github.com/adrielcafe/voyager)
     * **License:** [The MIT License](https://opensource.org/licenses/MIT)

1.  **Group** : cafe.adriel.voyager. **Name** : voyager-core-desktop. **Version** : 1.0.1.
     * **Project URL:** [https://github.com/adrielcafe/voyager](https://github.com/adrielcafe/voyager)
     * **License:** [The MIT License](https://opensource.org/licenses/MIT)

1.  **Group** : cafe.adriel.voyager. **Name** : voyager-navigator. **Version** : 1.0.1.
     * **Project URL:** [https://github.com/adrielcafe/voyager](https://github.com/adrielcafe/voyager)
     * **License:** [The MIT License](https://opensource.org/licenses/MIT)

1.  **Group** : cafe.adriel.voyager. **Name** : voyager-navigator-desktop. **Version** : 1.0.1.
     * **Project URL:** [https://github.com/adrielcafe/voyager](https://github.com/adrielcafe/voyager)
     * **License:** [The MIT License](https://opensource.org/licenses/MIT)

1.  **Group** : com.google.code.findbugs. **Name** : jsr305. **Version** : 3.0.2.
     * **Project URL:** [http://findbugs.sourceforge.net/](http://findbugs.sourceforge.net/)
     * **License:** [The Apache Software License, Version 2.0](http://www.apache.org/licenses/LICENSE-2.0.txt)

1.  **Group** : com.google.code.gson. **Name** : gson. **Version** : 2.10.1.
     * **Project URL:** [https://github.com/google/gson/gson](https://github.com/google/gson/gson)
     * **License:** [Apache-2.0](https://www.apache.org/licenses/LICENSE-2.0.txt)

1.  **Group** : com.google.errorprone. **Name** : error_prone_annotations. **Version** : 2.23.0.
     * **Project URL:** [https://errorprone.info/error_prone_annotations](https://errorprone.info/error_prone_annotations)
     * **License:** [Apache 2.0](http://www.apache.org/licenses/LICENSE-2.0.txt)

1.  **Group** : com.google.flogger. **Name** : flogger. **Version** : 0.7.4.
     * **Project URL:** [https://github.com/google/flogger](https://github.com/google/flogger)
     * **License:** [Apache 2.0](https://www.apache.org/licenses/LICENSE-2.0.txt)

1.  **Group** : com.google.flogger. **Name** : flogger-system-backend. **Version** : 0.7.4.
     * **Project URL:** [https://github.com/google/flogger](https://github.com/google/flogger)
     * **License:** [Apache 2.0](https://www.apache.org/licenses/LICENSE-2.0.txt)

1.  **Group** : com.google.guava. **Name** : failureaccess. **Version** : 1.0.1.
     * **Project URL:** [https://github.com/google/guava/](https://github.com/google/guava/)
     * **License:** [The Apache Software License, Version 2.0](http://www.apache.org/licenses/LICENSE-2.0.txt)

1.  **Group** : com.google.guava. **Name** : guava. **Version** : 31.1-jre.
     * **Project URL:** [https://github.com/google/guava](https://github.com/google/guava)
     * **License:** [Apache License, Version 2.0](http://www.apache.org/licenses/LICENSE-2.0.txt)

1.  **Group** : com.google.guava. **Name** : listenablefuture. **Version** : 9999.0-empty-to-avoid-conflict-with-guava.
     * **License:** [The Apache Software License, Version 2.0](http://www.apache.org/licenses/LICENSE-2.0.txt)

1.  **Group** : com.google.j2objc. **Name** : j2objc-annotations. **Version** : 2.8.
     * **Project URL:** [https://github.com/google/j2objc/](https://github.com/google/j2objc/)
     * **License:** [Apache License, Version 2.0](http://www.apache.org/licenses/LICENSE-2.0.txt)

1.  **Group** : com.google.protobuf. **Name** : protobuf-java. **Version** : 3.22.3.
     * **License:** [BSD-3-Clause](https://opensource.org/licenses/BSD-3-Clause)

1.  **Group** : com.google.protobuf. **Name** : protobuf-java-util. **Version** : 3.22.3.
     * **License:** [BSD-3-Clause](https://opensource.org/licenses/BSD-3-Clause)

1.  **Group** : com.google.protobuf. **Name** : protobuf-kotlin. **Version** : 3.22.3.
     * **License:** [BSD-3-Clause](https://opensource.org/licenses/BSD-3-Clause)

1.  **Group** : org.checkerframework. **Name** : checker-compat-qual. **Version** : 2.5.3.
     * **Project URL:** [https://checkerframework.org](https://checkerframework.org)
     * **License:** [GNU General Public License, version 2 (GPL2), with the classpath exception](http://www.gnu.org/software/classpath/license.html)
     * **License:** [The MIT License](http://opensource.org/licenses/MIT)

1.  **Group** : org.checkerframework. **Name** : checker-qual. **Version** : 3.40.0.
     * **Project URL:** [https://checkerframework.org/](https://checkerframework.org/)
     * **License:** [The MIT License](http://opensource.org/licenses/MIT)

1.  **Group** : org.jetbrains. **Name** : annotations. **Version** : 24.0.1.
     * **Project URL:** [https://github.com/JetBrains/java-annotations](https://github.com/JetBrains/java-annotations)
     * **License:** [The Apache Software License, Version 2.0](https://www.apache.org/licenses/LICENSE-2.0.txt)

1.  **Group** : org.jetbrains.compose.animation. **Name** : animation. **Version** : 1.5.12.**No license information found**
1.  **Group** : org.jetbrains.compose.animation. **Name** : animation-core. **Version** : 1.5.12.**No license information found**
1.  **Group** : org.jetbrains.compose.animation. **Name** : animation-core-desktop. **Version** : 1.5.12.
     * **Project URL:** [https://github.com/JetBrains/compose-jb](https://github.com/JetBrains/compose-jb)
     * **License:** [The Apache Software License, Version 2.0](https://www.apache.org/licenses/LICENSE-2.0.txt)

1.  **Group** : org.jetbrains.compose.animation. **Name** : animation-desktop. **Version** : 1.5.12.
     * **Project URL:** [https://github.com/JetBrains/compose-jb](https://github.com/JetBrains/compose-jb)
     * **License:** [The Apache Software License, Version 2.0](https://www.apache.org/licenses/LICENSE-2.0.txt)

1.  **Group** : org.jetbrains.compose.desktop. **Name** : desktop. **Version** : 1.5.12.**No license information found**
1.  **Group** : org.jetbrains.compose.desktop. **Name** : desktop-jvm. **Version** : 1.5.12.
     * **Project URL:** [https://github.com/JetBrains/compose-jb](https://github.com/JetBrains/compose-jb)
     * **License:** [The Apache Software License, Version 2.0](https://www.apache.org/licenses/LICENSE-2.0.txt)

1.  **Group** : org.jetbrains.compose.desktop. **Name** : desktop-jvm-windows-x64. **Version** : 1.5.12.**No license information found**
1.  **Group** : org.jetbrains.compose.foundation. **Name** : foundation. **Version** : 1.5.12.**No license information found**
1.  **Group** : org.jetbrains.compose.foundation. **Name** : foundation-desktop. **Version** : 1.5.12.
     * **Project URL:** [https://github.com/JetBrains/compose-jb](https://github.com/JetBrains/compose-jb)
     * **License:** [The Apache Software License, Version 2.0](https://www.apache.org/licenses/LICENSE-2.0.txt)

1.  **Group** : org.jetbrains.compose.foundation. **Name** : foundation-layout. **Version** : 1.5.12.**No license information found**
1.  **Group** : org.jetbrains.compose.foundation. **Name** : foundation-layout-desktop. **Version** : 1.5.12.
     * **Project URL:** [https://github.com/JetBrains/compose-jb](https://github.com/JetBrains/compose-jb)
     * **License:** [The Apache Software License, Version 2.0](https://www.apache.org/licenses/LICENSE-2.0.txt)

1.  **Group** : org.jetbrains.compose.material. **Name** : material. **Version** : 1.5.12.**No license information found**
1.  **Group** : org.jetbrains.compose.material. **Name** : material-desktop. **Version** : 1.5.12.
     * **Project URL:** [https://github.com/JetBrains/compose-jb](https://github.com/JetBrains/compose-jb)
     * **License:** [The Apache Software License, Version 2.0](https://www.apache.org/licenses/LICENSE-2.0.txt)

1.  **Group** : org.jetbrains.compose.material. **Name** : material-icons-core. **Version** : 1.5.12.**No license information found**
1.  **Group** : org.jetbrains.compose.material. **Name** : material-icons-core-desktop. **Version** : 1.5.12.
     * **Project URL:** [https://github.com/JetBrains/compose-jb](https://github.com/JetBrains/compose-jb)
     * **License:** [The Apache Software License, Version 2.0](https://www.apache.org/licenses/LICENSE-2.0.txt)

1.  **Group** : org.jetbrains.compose.material. **Name** : material-ripple. **Version** : 1.5.12.**No license information found**
1.  **Group** : org.jetbrains.compose.material. **Name** : material-ripple-desktop. **Version** : 1.5.12.
     * **Project URL:** [https://github.com/JetBrains/compose-jb](https://github.com/JetBrains/compose-jb)
     * **License:** [The Apache Software License, Version 2.0](https://www.apache.org/licenses/LICENSE-2.0.txt)

1.  **Group** : org.jetbrains.compose.material3. **Name** : material3-desktop. **Version** : 1.5.12.
     * **Project URL:** [https://github.com/JetBrains/compose-jb](https://github.com/JetBrains/compose-jb)
     * **License:** [The Apache Software License, Version 2.0](https://www.apache.org/licenses/LICENSE-2.0.txt)

1.  **Group** : org.jetbrains.compose.runtime. **Name** : runtime. **Version** : 1.5.12.**No license information found**
1.  **Group** : org.jetbrains.compose.runtime. **Name** : runtime-desktop. **Version** : 1.5.12.
     * **Project URL:** [https://github.com/JetBrains/compose-jb](https://github.com/JetBrains/compose-jb)
     * **License:** [The Apache Software License, Version 2.0](https://www.apache.org/licenses/LICENSE-2.0.txt)

1.  **Group** : org.jetbrains.compose.runtime. **Name** : runtime-saveable. **Version** : 1.5.12.**No license information found**
1.  **Group** : org.jetbrains.compose.runtime. **Name** : runtime-saveable-desktop. **Version** : 1.5.12.
     * **Project URL:** [https://github.com/JetBrains/compose-jb](https://github.com/JetBrains/compose-jb)
     * **License:** [The Apache Software License, Version 2.0](https://www.apache.org/licenses/LICENSE-2.0.txt)

1.  **Group** : org.jetbrains.compose.ui. **Name** : ui. **Version** : 1.5.12.**No license information found**
1.  **Group** : org.jetbrains.compose.ui. **Name** : ui-desktop. **Version** : 1.5.12.
     * **Project URL:** [https://github.com/JetBrains/compose-jb](https://github.com/JetBrains/compose-jb)
     * **License:** [The Apache Software License, Version 2.0](https://www.apache.org/licenses/LICENSE-2.0.txt)

1.  **Group** : org.jetbrains.compose.ui. **Name** : ui-geometry. **Version** : 1.5.12.**No license information found**
1.  **Group** : org.jetbrains.compose.ui. **Name** : ui-geometry-desktop. **Version** : 1.5.12.
     * **Project URL:** [https://github.com/JetBrains/compose-jb](https://github.com/JetBrains/compose-jb)
     * **License:** [The Apache Software License, Version 2.0](https://www.apache.org/licenses/LICENSE-2.0.txt)

1.  **Group** : org.jetbrains.compose.ui. **Name** : ui-graphics. **Version** : 1.5.12.**No license information found**
1.  **Group** : org.jetbrains.compose.ui. **Name** : ui-graphics-desktop. **Version** : 1.5.12.
     * **Project URL:** [https://github.com/JetBrains/compose-jb](https://github.com/JetBrains/compose-jb)
     * **License:** [The Apache Software License, Version 2.0](https://www.apache.org/licenses/LICENSE-2.0.txt)

1.  **Group** : org.jetbrains.compose.ui. **Name** : ui-text. **Version** : 1.5.12.**No license information found**
1.  **Group** : org.jetbrains.compose.ui. **Name** : ui-text-desktop. **Version** : 1.5.12.
     * **Project URL:** [https://github.com/JetBrains/compose-jb](https://github.com/JetBrains/compose-jb)
     * **License:** [The Apache Software License, Version 2.0](https://www.apache.org/licenses/LICENSE-2.0.txt)

1.  **Group** : org.jetbrains.compose.ui. **Name** : ui-tooling-preview. **Version** : 1.5.12.**No license information found**
1.  **Group** : org.jetbrains.compose.ui. **Name** : ui-tooling-preview-desktop. **Version** : 1.5.12.
     * **Project URL:** [https://github.com/JetBrains/compose-jb](https://github.com/JetBrains/compose-jb)
     * **License:** [The Apache Software License, Version 2.0](https://www.apache.org/licenses/LICENSE-2.0.txt)

1.  **Group** : org.jetbrains.compose.ui. **Name** : ui-unit. **Version** : 1.5.12.**No license information found**
1.  **Group** : org.jetbrains.compose.ui. **Name** : ui-unit-desktop. **Version** : 1.5.12.
     * **Project URL:** [https://github.com/JetBrains/compose-jb](https://github.com/JetBrains/compose-jb)
     * **License:** [The Apache Software License, Version 2.0](https://www.apache.org/licenses/LICENSE-2.0.txt)

1.  **Group** : org.jetbrains.compose.ui. **Name** : ui-util. **Version** : 1.5.12.**No license information found**
1.  **Group** : org.jetbrains.compose.ui. **Name** : ui-util-desktop. **Version** : 1.5.12.
     * **Project URL:** [https://github.com/JetBrains/compose-jb](https://github.com/JetBrains/compose-jb)
     * **License:** [The Apache Software License, Version 2.0](https://www.apache.org/licenses/LICENSE-2.0.txt)

1.  **Group** : org.jetbrains.kotlin. **Name** : kotlin-stdlib. **Version** : 1.9.23.
     * **Project URL:** [https://kotlinlang.org/](https://kotlinlang.org/)
     * **License:** [The Apache License, Version 2.0](http://www.apache.org/licenses/LICENSE-2.0.txt)

1.  **Group** : org.jetbrains.kotlin. **Name** : kotlin-stdlib-common. **Version** : 1.9.23.**No license information found**
1.  **Group** : org.jetbrains.kotlin. **Name** : kotlin-stdlib-jdk7. **Version** : 1.9.23.
     * **Project URL:** [https://kotlinlang.org/](https://kotlinlang.org/)
     * **License:** [The Apache License, Version 2.0](http://www.apache.org/licenses/LICENSE-2.0.txt)

1.  **Group** : org.jetbrains.kotlin. **Name** : kotlin-stdlib-jdk8. **Version** : 1.9.23.
     * **Project URL:** [https://kotlinlang.org/](https://kotlinlang.org/)
     * **License:** [The Apache License, Version 2.0](http://www.apache.org/licenses/LICENSE-2.0.txt)

1.  **Group** : org.jetbrains.kotlin. **Name** : kotlin-stdlib-jre7. **Version** : 1.1.4.
     * **Project URL:** [https://kotlinlang.org/](https://kotlinlang.org/)
     * **License:** [The Apache License, Version 2.0](http://www.apache.org/licenses/LICENSE-2.0.txt)

1.  **Group** : org.jetbrains.kotlin. **Name** : kotlin-stdlib-jre8. **Version** : 1.1.4.
     * **Project URL:** [https://kotlinlang.org/](https://kotlinlang.org/)
     * **License:** [The Apache License, Version 2.0](http://www.apache.org/licenses/LICENSE-2.0.txt)

1.  **Group** : org.jetbrains.kotlinx. **Name** : atomicfu. **Version** : 0.7.
     * **License:** [The Apache Software License, Version 2.0](http://www.apache.org/licenses/LICENSE-2.0.txt)

1.  **Group** : org.jetbrains.kotlinx. **Name** : kotlinx-coroutines-bom. **Version** : 1.7.3.**No license information found**
1.  **Group** : org.jetbrains.kotlinx. **Name** : kotlinx-coroutines-core. **Version** : 1.7.3.
     * **Project URL:** [https://github.com/Kotlin/kotlinx.coroutines](https://github.com/Kotlin/kotlinx.coroutines)
     * **License:** [The Apache Software License, Version 2.0](https://www.apache.org/licenses/LICENSE-2.0.txt)

1.  **Group** : org.jetbrains.kotlinx. **Name** : kotlinx-coroutines-core-jvm. **Version** : 1.7.3.
     * **Project URL:** [https://github.com/Kotlin/kotlinx.coroutines](https://github.com/Kotlin/kotlinx.coroutines)
     * **License:** [The Apache Software License, Version 2.0](https://www.apache.org/licenses/LICENSE-2.0.txt)

1.  **Group** : org.jetbrains.kotlinx. **Name** : kotlinx-datetime. **Version** : 0.4.0.**No license information found**
1.  **Group** : org.jetbrains.kotlinx. **Name** : kotlinx-datetime-jvm. **Version** : 0.4.0.
     * **Project URL:** [https://github.com/Kotlin/kotlinx-datetime](https://github.com/Kotlin/kotlinx-datetime)
     * **License:** [The Apache License, Version 2.0](http://www.apache.org/licenses/LICENSE-2.0.txt)

1.  **Group** : org.jetbrains.skiko. **Name** : skiko. **Version** : 0.7.85.4.**No license information found**
1.  **Group** : org.jetbrains.skiko. **Name** : skiko-awt. **Version** : 0.7.85.4.
     * **Project URL:** [https://www.github.com/JetBrains/skiko](https://www.github.com/JetBrains/skiko)
     * **License:** [The Apache License, Version 2.0](http://www.apache.org/licenses/LICENSE-2.0.txt)

1.  **Group** : org.jetbrains.skiko. **Name** : skiko-awt-runtime-windows-x64. **Version** : 0.7.85.4.
     * **Project URL:** [https://www.github.com/JetBrains/skiko](https://www.github.com/JetBrains/skiko)
     * **License:** [The Apache License, Version 2.0](http://www.apache.org/licenses/LICENSE-2.0.txt)

## Compile, tests, and tooling
1.  **Group** : aopalliance. **Name** : aopalliance. **Version** : 1.0.
     * **Project URL:** [http://aopalliance.sourceforge.net](http://aopalliance.sourceforge.net)
     * **License:** Public Domain

1.  **Group** : cafe.adriel.voyager. **Name** : voyager-core. **Version** : 1.0.1.
     * **Project URL:** [https://github.com/adrielcafe/voyager](https://github.com/adrielcafe/voyager)
     * **License:** [The MIT License](https://opensource.org/licenses/MIT)

1.  **Group** : cafe.adriel.voyager. **Name** : voyager-core-desktop. **Version** : 1.0.1.
     * **Project URL:** [https://github.com/adrielcafe/voyager](https://github.com/adrielcafe/voyager)
     * **License:** [The MIT License](https://opensource.org/licenses/MIT)

1.  **Group** : cafe.adriel.voyager. **Name** : voyager-navigator. **Version** : 1.0.1.
     * **Project URL:** [https://github.com/adrielcafe/voyager](https://github.com/adrielcafe/voyager)
     * **License:** [The MIT License](https://opensource.org/licenses/MIT)

1.  **Group** : cafe.adriel.voyager. **Name** : voyager-navigator-desktop. **Version** : 1.0.1.
     * **Project URL:** [https://github.com/adrielcafe/voyager](https://github.com/adrielcafe/voyager)
     * **License:** [The MIT License](https://opensource.org/licenses/MIT)

1.  **Group** : com.beust. **Name** : jcommander. **Version** : 1.48.
     * **Project URL:** [http://beust.com/jcommander](http://beust.com/jcommander)
     * **License:** [The Apache Software License, Version 2.0](http://www.apache.org/licenses/LICENSE-2.0.txt)

1.  **Group** : com.beust. **Name** : jcommander. **Version** : 1.82.
     * **Project URL:** [https://jcommander.org](https://jcommander.org)
     * **License:** [Apache License, Version 2.0](https://www.apache.org/licenses/LICENSE-2.0.txt)

1.  **Group** : com.fasterxml.jackson. **Name** : jackson-bom. **Version** : 2.14.3.**No license information found**
1.  **Group** : com.fasterxml.jackson.core. **Name** : jackson-annotations. **Version** : 2.14.3.
     * **Project URL:** [https://github.com/FasterXML/jackson](https://github.com/FasterXML/jackson)
     * **License:** [The Apache Software License, Version 2.0](https://www.apache.org/licenses/LICENSE-2.0.txt)

1.  **Group** : com.fasterxml.jackson.core. **Name** : jackson-core. **Version** : 2.14.3.
     * **Project URL:** [https://github.com/FasterXML/jackson-core](https://github.com/FasterXML/jackson-core)
     * **License:** [Apache License, Version 2.0](http://www.apache.org/licenses/LICENSE-2.0.txt)
     * **License:** [The Apache Software License, Version 2.0](https://www.apache.org/licenses/LICENSE-2.0.txt)

1.  **Group** : com.fasterxml.jackson.core. **Name** : jackson-databind. **Version** : 2.14.3.
     * **Project URL:** [https://github.com/FasterXML/jackson](https://github.com/FasterXML/jackson)
     * **License:** [Apache License, Version 2.0](http://www.apache.org/licenses/LICENSE-2.0.txt)
     * **License:** [The Apache Software License, Version 2.0](https://www.apache.org/licenses/LICENSE-2.0.txt)

1.  **Group** : com.fasterxml.jackson.dataformat. **Name** : jackson-dataformat-xml. **Version** : 2.14.3.
     * **Project URL:** [https://github.com/FasterXML/jackson-dataformat-xml](https://github.com/FasterXML/jackson-dataformat-xml)
     * **License:** [Apache License, Version 2.0](http://www.apache.org/licenses/LICENSE-2.0.txt)
     * **License:** [The Apache Software License, Version 2.0](http://www.apache.org/licenses/LICENSE-2.0.txt)

1.  **Group** : com.fasterxml.jackson.module. **Name** : jackson-module-kotlin. **Version** : 2.14.3.
     * **Project URL:** [https://github.com/FasterXML/jackson-module-kotlin](https://github.com/FasterXML/jackson-module-kotlin)
     * **License:** [Apache License, Version 2.0](http://www.apache.org/licenses/LICENSE-2.0.txt)
     * **License:** [The Apache Software License, Version 2.0](https://www.apache.org/licenses/LICENSE-2.0.txt)

1.  **Group** : com.fasterxml.woodstox. **Name** : woodstox-core. **Version** : 6.5.0.
     * **Project URL:** [https://github.com/FasterXML/woodstox](https://github.com/FasterXML/woodstox)
     * **License:** [The Apache License, Version 2.0](http://www.apache.org/licenses/LICENSE-2.0.txt)
     * **License:** [The Apache Software License, Version 2.0](http://www.apache.org/licenses/LICENSE-2.0.txt)

1.  **Group** : com.github.ajalt. **Name** : colormath. **Version** : 1.2.0.
     * **Project URL:** [https://github.com/ajalt/colormath](https://github.com/ajalt/colormath)
     * **License:** [Apache-2.0](http://www.apache.org/licenses/LICENSE-2.0.txt)

1.  **Group** : com.github.ajalt. **Name** : mordant. **Version** : 1.2.1.
     * **Project URL:** [https://github.com/ajalt/mordant](https://github.com/ajalt/mordant)
     * **License:** [Apache-2.0](http://www.apache.org/licenses/LICENSE-2.0.txt)

1.  **Group** : com.github.ben-manes.caffeine. **Name** : caffeine. **Version** : 3.0.5.
     * **Project URL:** [https://github.com/ben-manes/caffeine](https://github.com/ben-manes/caffeine)
     * **License:** [Apache License, Version 2.0](https://www.apache.org/licenses/LICENSE-2.0.txt)

1.  **Group** : com.github.kevinstern. **Name** : software-and-algorithms. **Version** : 1.0.
     * **Project URL:** [https://www.github.com/KevinStern/software-and-algorithms](https://www.github.com/KevinStern/software-and-algorithms)
     * **License:** [MIT License](http://www.opensource.org/licenses/mit-license.php)

1.  **Group** : com.google.auto. **Name** : auto-common. **Version** : 1.2.2.
     * **Project URL:** [https://github.com/google/auto/tree/main/common](https://github.com/google/auto/tree/main/common)
     * **License:** [Apache 2.0](http://www.apache.org/licenses/LICENSE-2.0.txt)

1.  **Group** : com.google.auto.service. **Name** : auto-service-annotations. **Version** : 1.1.1.
     * **Project URL:** [https://github.com/google/auto/tree/main/service](https://github.com/google/auto/tree/main/service)
     * **License:** [Apache 2.0](http://www.apache.org/licenses/LICENSE-2.0.txt)

1.  **Group** : com.google.auto.value. **Name** : auto-value-annotations. **Version** : 1.10.2.
     * **Project URL:** [https://github.com/google/auto/tree/main/value](https://github.com/google/auto/tree/main/value)
     * **License:** [Apache 2.0](http://www.apache.org/licenses/LICENSE-2.0.txt)

1.  **Group** : com.google.code.findbugs. **Name** : jsr305. **Version** : 3.0.2.
     * **Project URL:** [http://findbugs.sourceforge.net/](http://findbugs.sourceforge.net/)
     * **License:** [The Apache Software License, Version 2.0](http://www.apache.org/licenses/LICENSE-2.0.txt)

1.  **Group** : com.google.code.gson. **Name** : gson. **Version** : 2.10.1.
     * **Project URL:** [https://github.com/google/gson/gson](https://github.com/google/gson/gson)
     * **License:** [Apache-2.0](https://www.apache.org/licenses/LICENSE-2.0.txt)

1.  **Group** : com.google.errorprone. **Name** : error_prone_annotation. **Version** : 2.23.0.
     * **Project URL:** [https://errorprone.info/error_prone_annotation](https://errorprone.info/error_prone_annotation)
     * **License:** [Apache 2.0](http://www.apache.org/licenses/LICENSE-2.0.txt)

1.  **Group** : com.google.errorprone. **Name** : error_prone_annotations. **Version** : 2.23.0.
     * **Project URL:** [https://errorprone.info/error_prone_annotations](https://errorprone.info/error_prone_annotations)
     * **License:** [Apache 2.0](http://www.apache.org/licenses/LICENSE-2.0.txt)

1.  **Group** : com.google.errorprone. **Name** : error_prone_check_api. **Version** : 2.23.0.
     * **Project URL:** [https://errorprone.info/error_prone_check_api](https://errorprone.info/error_prone_check_api)
     * **License:** [Apache 2.0](http://www.apache.org/licenses/LICENSE-2.0.txt)

1.  **Group** : com.google.errorprone. **Name** : error_prone_core. **Version** : 2.23.0.
     * **Project URL:** [https://errorprone.info/error_prone_core](https://errorprone.info/error_prone_core)
     * **License:** [Apache 2.0](http://www.apache.org/licenses/LICENSE-2.0.txt)

1.  **Group** : com.google.errorprone. **Name** : error_prone_type_annotations. **Version** : 2.23.0.
     * **Project URL:** [https://errorprone.info/error_prone_type_annotations](https://errorprone.info/error_prone_type_annotations)
     * **License:** [Apache 2.0](http://www.apache.org/licenses/LICENSE-2.0.txt)

1.  **Group** : com.google.errorprone. **Name** : javac. **Version** : 9+181-r4173-1.
     * **Project URL:** [https://github.com/google/error-prone-javac](https://github.com/google/error-prone-javac)
     * **License:** [GNU General Public License, version 2, with the Classpath Exception](http://openjdk.java.net/legal/gplv2+ce.html)

1.  **Group** : com.google.flogger. **Name** : flogger. **Version** : 0.7.4.
     * **Project URL:** [https://github.com/google/flogger](https://github.com/google/flogger)
     * **License:** [Apache 2.0](https://www.apache.org/licenses/LICENSE-2.0.txt)

1.  **Group** : com.google.flogger. **Name** : flogger-system-backend. **Version** : 0.7.4.
     * **Project URL:** [https://github.com/google/flogger](https://github.com/google/flogger)
     * **License:** [Apache 2.0](https://www.apache.org/licenses/LICENSE-2.0.txt)

1.  **Group** : com.google.guava. **Name** : failureaccess. **Version** : 1.0.1.
     * **Project URL:** [https://github.com/google/guava/](https://github.com/google/guava/)
     * **License:** [The Apache Software License, Version 2.0](http://www.apache.org/licenses/LICENSE-2.0.txt)

1.  **Group** : com.google.guava. **Name** : guava. **Version** : 31.1-jre.
     * **Project URL:** [https://github.com/google/guava](https://github.com/google/guava)
     * **License:** [Apache License, Version 2.0](http://www.apache.org/licenses/LICENSE-2.0.txt)

1.  **Group** : com.google.guava. **Name** : guava-testlib. **Version** : 31.1-jre.
     * **License:** [Apache License, Version 2.0](http://www.apache.org/licenses/LICENSE-2.0.txt)

1.  **Group** : com.google.guava. **Name** : listenablefuture. **Version** : 9999.0-empty-to-avoid-conflict-with-guava.
     * **License:** [The Apache Software License, Version 2.0](http://www.apache.org/licenses/LICENSE-2.0.txt)

1.  **Group** : com.google.inject. **Name** : guice. **Version** : 5.1.0.
     * **Project URL:** [https://github.com/google/guice](https://github.com/google/guice)
     * **License:** [The Apache Software License, Version 2.0](http://www.apache.org/licenses/LICENSE-2.0.txt)

1.  **Group** : com.google.j2objc. **Name** : j2objc-annotations. **Version** : 2.8.
     * **Project URL:** [https://github.com/google/j2objc/](https://github.com/google/j2objc/)
     * **License:** [Apache License, Version 2.0](http://www.apache.org/licenses/LICENSE-2.0.txt)

1.  **Group** : com.google.protobuf. **Name** : protobuf-java. **Version** : 3.22.3.
     * **License:** [BSD-3-Clause](https://opensource.org/licenses/BSD-3-Clause)

1.  **Group** : com.google.protobuf. **Name** : protobuf-java-util. **Version** : 3.22.3.
     * **License:** [BSD-3-Clause](https://opensource.org/licenses/BSD-3-Clause)

1.  **Group** : com.google.protobuf. **Name** : protobuf-kotlin. **Version** : 3.22.3.
     * **License:** [BSD-3-Clause](https://opensource.org/licenses/BSD-3-Clause)

1.  **Group** : com.google.truth. **Name** : truth. **Version** : 1.1.5.
     * **License:** [The Apache Software License, Version 2.0](http://www.apache.org/licenses/LICENSE-2.0.txt)

1.  **Group** : com.google.truth.extensions. **Name** : truth-java8-extension. **Version** : 1.1.5.
     * **License:** [The Apache Software License, Version 2.0](http://www.apache.org/licenses/LICENSE-2.0.txt)

1.  **Group** : com.google.truth.extensions. **Name** : truth-liteproto-extension. **Version** : 1.1.5.
     * **License:** [The Apache Software License, Version 2.0](http://www.apache.org/licenses/LICENSE-2.0.txt)

1.  **Group** : com.google.truth.extensions. **Name** : truth-proto-extension. **Version** : 1.1.5.
     * **License:** [The Apache Software License, Version 2.0](http://www.apache.org/licenses/LICENSE-2.0.txt)

1.  **Group** : com.puppycrawl.tools. **Name** : checkstyle. **Version** : 10.12.1.
     * **Project URL:** [https://checkstyle.org/](https://checkstyle.org/)
     * **License:** [LGPL-2.1+](http://www.gnu.org/licenses/old-licenses/lgpl-2.1.txt)

1.  **Group** : com.soywiz.korlibs.korte. **Name** : korte-jvm. **Version** : 4.0.10.
     * **Project URL:** [https://github.com/korlibs/korge-next](https://github.com/korlibs/korge-next)
     * **License:** [MIT](https://raw.githubusercontent.com/korlibs/korge-next/master/korge/LICENSE.txt)

1.  **Group** : commons-beanutils. **Name** : commons-beanutils. **Version** : 1.9.4.
     * **Project URL:** [https://commons.apache.org/proper/commons-beanutils/](https://commons.apache.org/proper/commons-beanutils/)
     * **License:** [Apache License, Version 2.0](https://www.apache.org/licenses/LICENSE-2.0.txt)

1.  **Group** : commons-codec. **Name** : commons-codec. **Version** : 1.16.0.
     * **Project URL:** [https://commons.apache.org/proper/commons-codec/](https://commons.apache.org/proper/commons-codec/)
     * **License:** [Apache-2.0](https://www.apache.org/licenses/LICENSE-2.0.txt)

1.  **Group** : commons-collections. **Name** : commons-collections. **Version** : 3.2.2.
     * **Project URL:** [http://commons.apache.org/collections/](http://commons.apache.org/collections/)
     * **License:** [Apache License, Version 2.0](http://www.apache.org/licenses/LICENSE-2.0.txt)

1.  **Group** : info.picocli. **Name** : picocli. **Version** : 4.7.4.
     * **Project URL:** [https://picocli.info](https://picocli.info)
     * **License:** [The Apache Software License, version 2.0](http://www.apache.org/licenses/LICENSE-2.0.txt)

1.  **Group** : io.github.classgraph. **Name** : classgraph. **Version** : 4.8.172.
     * **Project URL:** [https://github.com/classgraph/classgraph](https://github.com/classgraph/classgraph)
     * **License:** [The MIT License (MIT)](http://opensource.org/licenses/MIT)

1.  **Group** : io.github.davidburstrom.contester. **Name** : contester-breakpoint. **Version** : 0.2.0.
     * **Project URL:** [https://github.com/davidburstrom/contester](https://github.com/davidburstrom/contester)
     * **License:** [The Apache License, Version 2.0](http://www.apache.org/licenses/LICENSE-2.0.txt)

1.  **Group** : io.github.detekt.sarif4k. **Name** : sarif4k. **Version** : 0.4.0.**No license information found**
1.  **Group** : io.github.detekt.sarif4k. **Name** : sarif4k-jvm. **Version** : 0.4.0.
     * **Project URL:** [https://detekt.github.io/detekt](https://detekt.github.io/detekt)
     * **License:** [The Apache Software License, Version 2.0](http://www.apache.org/licenses/LICENSE-2.0.txt)

1.  **Group** : io.github.eisop. **Name** : dataflow-errorprone. **Version** : 3.34.0-eisop1.
     * **Project URL:** [https://eisop.github.io/](https://eisop.github.io/)
     * **License:** [GNU General Public License, version 2 (GPL2), with the classpath exception](http://www.gnu.org/software/classpath/license.html)

1.  **Group** : io.github.java-diff-utils. **Name** : java-diff-utils. **Version** : 4.12.
     * **License:** [The Apache Software License, Version 2.0](http://www.apache.org/licenses/LICENSE-2.0.txt)

1.  **Group** : io.gitlab.arturbosch.detekt. **Name** : detekt-api. **Version** : 1.23.0.
     * **Project URL:** [https://detekt.dev](https://detekt.dev)
     * **License:** [The Apache Software License, Version 2.0](https://www.apache.org/licenses/LICENSE-2.0.txt)

1.  **Group** : io.gitlab.arturbosch.detekt. **Name** : detekt-cli. **Version** : 1.23.0.
     * **Project URL:** [https://detekt.dev](https://detekt.dev)
     * **License:** [The Apache Software License, Version 2.0](https://www.apache.org/licenses/LICENSE-2.0.txt)

1.  **Group** : io.gitlab.arturbosch.detekt. **Name** : detekt-core. **Version** : 1.23.0.
     * **Project URL:** [https://detekt.dev](https://detekt.dev)
     * **License:** [The Apache Software License, Version 2.0](https://www.apache.org/licenses/LICENSE-2.0.txt)

1.  **Group** : io.gitlab.arturbosch.detekt. **Name** : detekt-metrics. **Version** : 1.23.0.
     * **Project URL:** [https://detekt.dev](https://detekt.dev)
     * **License:** [The Apache Software License, Version 2.0](https://www.apache.org/licenses/LICENSE-2.0.txt)

1.  **Group** : io.gitlab.arturbosch.detekt. **Name** : detekt-parser. **Version** : 1.23.0.
     * **Project URL:** [https://detekt.dev](https://detekt.dev)
     * **License:** [The Apache Software License, Version 2.0](https://www.apache.org/licenses/LICENSE-2.0.txt)

1.  **Group** : io.gitlab.arturbosch.detekt. **Name** : detekt-psi-utils. **Version** : 1.23.0.
     * **Project URL:** [https://detekt.dev](https://detekt.dev)
     * **License:** [The Apache Software License, Version 2.0](https://www.apache.org/licenses/LICENSE-2.0.txt)

1.  **Group** : io.gitlab.arturbosch.detekt. **Name** : detekt-report-html. **Version** : 1.23.0.
     * **Project URL:** [https://detekt.dev](https://detekt.dev)
     * **License:** [The Apache Software License, Version 2.0](https://www.apache.org/licenses/LICENSE-2.0.txt)

1.  **Group** : io.gitlab.arturbosch.detekt. **Name** : detekt-report-md. **Version** : 1.23.0.
     * **Project URL:** [https://detekt.dev](https://detekt.dev)
     * **License:** [The Apache Software License, Version 2.0](https://www.apache.org/licenses/LICENSE-2.0.txt)

1.  **Group** : io.gitlab.arturbosch.detekt. **Name** : detekt-report-sarif. **Version** : 1.23.0.
     * **Project URL:** [https://detekt.dev](https://detekt.dev)
     * **License:** [The Apache Software License, Version 2.0](https://www.apache.org/licenses/LICENSE-2.0.txt)

1.  **Group** : io.gitlab.arturbosch.detekt. **Name** : detekt-report-txt. **Version** : 1.23.0.
     * **Project URL:** [https://detekt.dev](https://detekt.dev)
     * **License:** [The Apache Software License, Version 2.0](https://www.apache.org/licenses/LICENSE-2.0.txt)

1.  **Group** : io.gitlab.arturbosch.detekt. **Name** : detekt-report-xml. **Version** : 1.23.0.
     * **Project URL:** [https://detekt.dev](https://detekt.dev)
     * **License:** [The Apache Software License, Version 2.0](https://www.apache.org/licenses/LICENSE-2.0.txt)

1.  **Group** : io.gitlab.arturbosch.detekt. **Name** : detekt-rules. **Version** : 1.23.0.
     * **Project URL:** [https://detekt.dev](https://detekt.dev)
     * **License:** [The Apache Software License, Version 2.0](https://www.apache.org/licenses/LICENSE-2.0.txt)

1.  **Group** : io.gitlab.arturbosch.detekt. **Name** : detekt-rules-complexity. **Version** : 1.23.0.
     * **Project URL:** [https://detekt.dev](https://detekt.dev)
     * **License:** [The Apache Software License, Version 2.0](https://www.apache.org/licenses/LICENSE-2.0.txt)

1.  **Group** : io.gitlab.arturbosch.detekt. **Name** : detekt-rules-coroutines. **Version** : 1.23.0.
     * **Project URL:** [https://detekt.dev](https://detekt.dev)
     * **License:** [The Apache Software License, Version 2.0](https://www.apache.org/licenses/LICENSE-2.0.txt)

1.  **Group** : io.gitlab.arturbosch.detekt. **Name** : detekt-rules-documentation. **Version** : 1.23.0.
     * **Project URL:** [https://detekt.dev](https://detekt.dev)
     * **License:** [The Apache Software License, Version 2.0](https://www.apache.org/licenses/LICENSE-2.0.txt)

1.  **Group** : io.gitlab.arturbosch.detekt. **Name** : detekt-rules-empty. **Version** : 1.23.0.
     * **Project URL:** [https://detekt.dev](https://detekt.dev)
     * **License:** [The Apache Software License, Version 2.0](https://www.apache.org/licenses/LICENSE-2.0.txt)

1.  **Group** : io.gitlab.arturbosch.detekt. **Name** : detekt-rules-errorprone. **Version** : 1.23.0.
     * **Project URL:** [https://detekt.dev](https://detekt.dev)
     * **License:** [The Apache Software License, Version 2.0](https://www.apache.org/licenses/LICENSE-2.0.txt)

1.  **Group** : io.gitlab.arturbosch.detekt. **Name** : detekt-rules-exceptions. **Version** : 1.23.0.
     * **Project URL:** [https://detekt.dev](https://detekt.dev)
     * **License:** [The Apache Software License, Version 2.0](https://www.apache.org/licenses/LICENSE-2.0.txt)

1.  **Group** : io.gitlab.arturbosch.detekt. **Name** : detekt-rules-naming. **Version** : 1.23.0.
     * **Project URL:** [https://detekt.dev](https://detekt.dev)
     * **License:** [The Apache Software License, Version 2.0](https://www.apache.org/licenses/LICENSE-2.0.txt)

1.  **Group** : io.gitlab.arturbosch.detekt. **Name** : detekt-rules-performance. **Version** : 1.23.0.
     * **Project URL:** [https://detekt.dev](https://detekt.dev)
     * **License:** [The Apache Software License, Version 2.0](https://www.apache.org/licenses/LICENSE-2.0.txt)

1.  **Group** : io.gitlab.arturbosch.detekt. **Name** : detekt-rules-style. **Version** : 1.23.0.
     * **Project URL:** [https://detekt.dev](https://detekt.dev)
     * **License:** [The Apache Software License, Version 2.0](https://www.apache.org/licenses/LICENSE-2.0.txt)

1.  **Group** : io.gitlab.arturbosch.detekt. **Name** : detekt-tooling. **Version** : 1.23.0.
     * **Project URL:** [https://detekt.dev](https://detekt.dev)
     * **License:** [The Apache Software License, Version 2.0](https://www.apache.org/licenses/LICENSE-2.0.txt)

1.  **Group** : io.gitlab.arturbosch.detekt. **Name** : detekt-utils. **Version** : 1.23.0.
     * **Project URL:** [https://detekt.dev](https://detekt.dev)
     * **License:** [The Apache Software License, Version 2.0](https://www.apache.org/licenses/LICENSE-2.0.txt)

1.  **Group** : io.kotest. **Name** : kotest-assertions-api. **Version** : 5.9.1.**No license information found**
1.  **Group** : io.kotest. **Name** : kotest-assertions-api-jvm. **Version** : 5.9.1.
     * **Project URL:** [https://github.com/kotest/kotest](https://github.com/kotest/kotest)
     * **License:** [Apache-2.0](https://opensource.org/licenses/Apache-2.0)

1.  **Group** : io.kotest. **Name** : kotest-assertions-core. **Version** : 5.9.1.**No license information found**
1.  **Group** : io.kotest. **Name** : kotest-assertions-core-jvm. **Version** : 5.9.1.
     * **Project URL:** [https://github.com/kotest/kotest](https://github.com/kotest/kotest)
     * **License:** [Apache-2.0](https://opensource.org/licenses/Apache-2.0)

1.  **Group** : io.kotest. **Name** : kotest-assertions-shared. **Version** : 5.9.1.**No license information found**
1.  **Group** : io.kotest. **Name** : kotest-assertions-shared-jvm. **Version** : 5.9.1.
     * **Project URL:** [https://github.com/kotest/kotest](https://github.com/kotest/kotest)
     * **License:** [Apache-2.0](https://opensource.org/licenses/Apache-2.0)

1.  **Group** : io.kotest. **Name** : kotest-common. **Version** : 5.9.1.**No license information found**
1.  **Group** : io.kotest. **Name** : kotest-common-jvm. **Version** : 5.9.1.
     * **Project URL:** [https://github.com/kotest/kotest](https://github.com/kotest/kotest)
     * **License:** [Apache-2.0](https://opensource.org/licenses/Apache-2.0)

1.  **Group** : io.kotest. **Name** : kotest-extensions. **Version** : 5.9.1.**No license information found**
1.  **Group** : io.kotest. **Name** : kotest-extensions-jvm. **Version** : 5.9.1.
     * **Project URL:** [https://github.com/kotest/kotest](https://github.com/kotest/kotest)
     * **License:** [Apache-2.0](https://opensource.org/licenses/Apache-2.0)

1.  **Group** : io.kotest. **Name** : kotest-framework-api. **Version** : 5.9.1.**No license information found**
1.  **Group** : io.kotest. **Name** : kotest-framework-api-jvm. **Version** : 5.9.1.
     * **Project URL:** [https://github.com/kotest/kotest](https://github.com/kotest/kotest)
     * **License:** [Apache-2.0](https://opensource.org/licenses/Apache-2.0)

1.  **Group** : io.kotest. **Name** : kotest-framework-concurrency. **Version** : 5.9.1.**No license information found**
1.  **Group** : io.kotest. **Name** : kotest-framework-concurrency-jvm. **Version** : 5.9.1.
     * **Project URL:** [https://github.com/kotest/kotest](https://github.com/kotest/kotest)
     * **License:** [Apache-2.0](https://opensource.org/licenses/Apache-2.0)

1.  **Group** : io.kotest. **Name** : kotest-framework-datatest. **Version** : 5.9.1.**No license information found**
1.  **Group** : io.kotest. **Name** : kotest-framework-datatest-jvm. **Version** : 5.9.1.
     * **Project URL:** [https://github.com/kotest/kotest](https://github.com/kotest/kotest)
     * **License:** [Apache-2.0](https://opensource.org/licenses/Apache-2.0)

1.  **Group** : io.kotest. **Name** : kotest-framework-discovery. **Version** : 5.9.1.**No license information found**
1.  **Group** : io.kotest. **Name** : kotest-framework-discovery-jvm. **Version** : 5.9.1.
     * **Project URL:** [https://github.com/kotest/kotest](https://github.com/kotest/kotest)
     * **License:** [Apache-2.0](https://opensource.org/licenses/Apache-2.0)

1.  **Group** : io.kotest. **Name** : kotest-framework-engine. **Version** : 5.9.1.**No license information found**
1.  **Group** : io.kotest. **Name** : kotest-framework-engine-jvm. **Version** : 5.9.1.
     * **Project URL:** [https://github.com/kotest/kotest](https://github.com/kotest/kotest)
     * **License:** [Apache-2.0](https://opensource.org/licenses/Apache-2.0)

1.  **Group** : io.kotest. **Name** : kotest-runner-junit5. **Version** : 5.9.1.**No license information found**
1.  **Group** : io.kotest. **Name** : kotest-runner-junit5-jvm. **Version** : 5.9.1.
     * **Project URL:** [https://github.com/kotest/kotest](https://github.com/kotest/kotest)
     * **License:** [Apache-2.0](https://opensource.org/licenses/Apache-2.0)

1.  **Group** : it.unimi.dsi. **Name** : fastutil-core. **Version** : 8.5.12.
     * **Project URL:** [http://fastutil.di.unimi.it/](http://fastutil.di.unimi.it/)
     * **License:** [Apache License, Version 2.0](http://www.apache.org/licenses/LICENSE-2.0.html)

1.  **Group** : javax.annotation. **Name** : javax.annotation-api. **Version** : 1.3.2.
     * **Project URL:** [http://jcp.org/en/jsr/detail?id=250](http://jcp.org/en/jsr/detail?id=250)
     * **License:** [CDDL + GPLv2 with classpath exception](https://github.com/javaee/javax.annotation/blob/master/LICENSE)

1.  **Group** : javax.inject. **Name** : javax.inject. **Version** : 1.
     * **Project URL:** [http://code.google.com/p/atinject/](http://code.google.com/p/atinject/)
     * **License:** [The Apache Software License, Version 2.0](http://www.apache.org/licenses/LICENSE-2.0.txt)

1.  **Group** : junit. **Name** : junit. **Version** : 4.13.1.
     * **Project URL:** [http://junit.org](http://junit.org)
     * **License:** [Eclipse Public License 1.0](http://www.eclipse.org/legal/epl-v10.html)

1.  **Group** : net.bytebuddy. **Name** : byte-buddy. **Version** : 1.10.9.
     * **License:** [Apache License, Version 2.0](http://www.apache.org/licenses/LICENSE-2.0.txt)

1.  **Group** : net.bytebuddy. **Name** : byte-buddy-agent. **Version** : 1.10.9.
     * **License:** [Apache License, Version 2.0](http://www.apache.org/licenses/LICENSE-2.0.txt)

1.  **Group** : net.java.dev.jna. **Name** : jna. **Version** : 5.6.0.
     * **Project URL:** [https://github.com/java-native-access/jna](https://github.com/java-native-access/jna)
     * **License:** [Apache License v2.0](http://www.apache.org/licenses/LICENSE-2.0.txt)
     * **License:** [LGPL, version 2.1](http://www.gnu.org/licenses/licenses.html)

1.  **Group** : net.java.dev.jna. **Name** : jna. **Version** : 5.9.0.
     * **Project URL:** [https://github.com/java-native-access/jna](https://github.com/java-native-access/jna)
     * **License:** [Apache-2.0](https://www.apache.org/licenses/LICENSE-2.0.txt)
     * **License:** [LGPL-2.1-or-later](https://www.gnu.org/licenses/old-licenses/lgpl-2.1)

1.  **Group** : net.java.dev.jna. **Name** : jna-platform. **Version** : 5.9.0.
     * **Project URL:** [https://github.com/java-native-access/jna](https://github.com/java-native-access/jna)
     * **License:** [Apache-2.0](https://www.apache.org/licenses/LICENSE-2.0.txt)
     * **License:** [LGPL-2.1-or-later](https://www.gnu.org/licenses/old-licenses/lgpl-2.1)

1.  **Group** : net.sf.saxon. **Name** : Saxon-HE. **Version** : 12.2.
     * **Project URL:** [http://www.saxonica.com/](http://www.saxonica.com/)
     * **License:** [Mozilla Public License Version 2.0](http://www.mozilla.org/MPL/2.0/)

1.  **Group** : net.sourceforge.pmd. **Name** : pmd-core. **Version** : 6.55.0.
     * **License:** [BSD-style](http://pmd.sourceforge.net/license.html)

1.  **Group** : net.sourceforge.pmd. **Name** : pmd-java. **Version** : 6.55.0.
     * **License:** [BSD-style](http://pmd.sourceforge.net/license.html)

1.  **Group** : net.sourceforge.saxon. **Name** : saxon. **Version** : 9.1.0.8.
     * **Project URL:** [http://saxon.sourceforge.net/](http://saxon.sourceforge.net/)
     * **License:** [Mozilla Public License Version 1.0](http://www.mozilla.org/MPL/MPL-1.0.txt)

1.  **Group** : org.antlr. **Name** : antlr4-runtime. **Version** : 4.11.1.
     * **Project URL:** [https://www.antlr.org/](https://www.antlr.org/)
     * **License:** [BSD-3-Clause](https://www.antlr.org/license.html)

1.  **Group** : org.antlr. **Name** : antlr4-runtime. **Version** : 4.7.2.
     * **Project URL:** [http://www.antlr.org](http://www.antlr.org)
     * **License:** [The BSD License](http://www.antlr.org/license.html)

1.  **Group** : org.apache.commons. **Name** : commons-lang3. **Version** : 3.8.1.
     * **Project URL:** [http://commons.apache.org/proper/commons-lang/](http://commons.apache.org/proper/commons-lang/)
     * **License:** [Apache License, Version 2.0](https://www.apache.org/licenses/LICENSE-2.0.txt)

1.  **Group** : org.apache.httpcomponents.client5. **Name** : httpclient5. **Version** : 5.1.3.
     * **License:** [Apache License, Version 2.0](https://www.apache.org/licenses/LICENSE-2.0.txt)

1.  **Group** : org.apache.httpcomponents.core5. **Name** : httpcore5. **Version** : 5.1.3.
     * **License:** [Apache License, Version 2.0](https://www.apache.org/licenses/LICENSE-2.0.txt)

1.  **Group** : org.apache.httpcomponents.core5. **Name** : httpcore5-h2. **Version** : 5.1.3.
     * **License:** [Apache License, Version 2.0](https://www.apache.org/licenses/LICENSE-2.0.txt)

1.  **Group** : org.apiguardian. **Name** : apiguardian-api. **Version** : 1.1.2.
     * **Project URL:** [https://github.com/apiguardian-team/apiguardian](https://github.com/apiguardian-team/apiguardian)
     * **License:** [The Apache License, Version 2.0](http://www.apache.org/licenses/LICENSE-2.0.txt)

1.  **Group** : org.checkerframework. **Name** : checker-compat-qual. **Version** : 2.5.3.
     * **Project URL:** [https://checkerframework.org](https://checkerframework.org)
     * **License:** [GNU General Public License, version 2 (GPL2), with the classpath exception](http://www.gnu.org/software/classpath/license.html)
     * **License:** [The MIT License](http://opensource.org/licenses/MIT)

1.  **Group** : org.checkerframework. **Name** : checker-qual. **Version** : 3.40.0.
     * **Project URL:** [https://checkerframework.org/](https://checkerframework.org/)
     * **License:** [The MIT License](http://opensource.org/licenses/MIT)

1.  **Group** : org.codehaus.woodstox. **Name** : stax2-api. **Version** : 4.2.1.
     * **Project URL:** [http://github.com/FasterXML/stax2-api](http://github.com/FasterXML/stax2-api)
     * **License:** [The Apache Software License, Version 2.0](http://www.apache.org/licenses/LICENSE-2.0.txt)
     * **License:** [The BSD License](http://www.opensource.org/licenses/bsd-license.php)

1.  **Group** : org.freemarker. **Name** : freemarker. **Version** : 2.3.30.
     * **Project URL:** [https://freemarker.apache.org/](https://freemarker.apache.org/)
     * **License:** [Apache License, Version 2.0](http://www.apache.org/licenses/LICENSE-2.0.txt)

1.  **Group** : org.freemarker. **Name** : freemarker. **Version** : 2.3.32.
     * **Project URL:** [https://freemarker.apache.org/](https://freemarker.apache.org/)
     * **License:** [Apache License, Version 2.0](http://www.apache.org/licenses/LICENSE-2.0.txt)

1.  **Group** : org.hamcrest. **Name** : hamcrest. **Version** : 2.2.
     * **Project URL:** [http://hamcrest.org/JavaHamcrest/](http://hamcrest.org/JavaHamcrest/)
     * **License:** [BSD License 3](http://opensource.org/licenses/BSD-3-Clause)

1.  **Group** : org.hamcrest. **Name** : hamcrest-core. **Version** : 2.2.
     * **Project URL:** [http://hamcrest.org/JavaHamcrest/](http://hamcrest.org/JavaHamcrest/)
     * **License:** [BSD License 3](http://opensource.org/licenses/BSD-3-Clause)

1.  **Group** : org.javassist. **Name** : javassist. **Version** : 3.28.0-GA.
     * **Project URL:** [http://www.javassist.org/](http://www.javassist.org/)
     * **License:** [Apache License 2.0](http://www.apache.org/licenses/)
     * **License:** [LGPL 2.1](http://www.gnu.org/licenses/lgpl-2.1.html)
     * **License:** [MPL 1.1](http://www.mozilla.org/MPL/MPL-1.1.html)

1.  **Group** : org.jetbrains. **Name** : annotations. **Version** : 24.0.1.
     * **Project URL:** [https://github.com/JetBrains/java-annotations](https://github.com/JetBrains/java-annotations)
     * **License:** [The Apache Software License, Version 2.0](https://www.apache.org/licenses/LICENSE-2.0.txt)

1.  **Group** : org.jetbrains. **Name** : markdown. **Version** : 0.5.2.**No license information found**
1.  **Group** : org.jetbrains. **Name** : markdown-jvm. **Version** : 0.5.2.
     * **Project URL:** [https://github.com/JetBrains/markdown](https://github.com/JetBrains/markdown)
     * **License:** [The Apache Software License, Version 2.0](http://www.apache.org/licenses/LICENSE-2.0.txt)

1.  **Group** : org.jetbrains.compose.animation. **Name** : animation. **Version** : 1.5.12.**No license information found**
1.  **Group** : org.jetbrains.compose.animation. **Name** : animation-core. **Version** : 1.5.12.**No license information found**
1.  **Group** : org.jetbrains.compose.animation. **Name** : animation-core-desktop. **Version** : 1.5.12.
     * **Project URL:** [https://github.com/JetBrains/compose-jb](https://github.com/JetBrains/compose-jb)
     * **License:** [The Apache Software License, Version 2.0](https://www.apache.org/licenses/LICENSE-2.0.txt)

1.  **Group** : org.jetbrains.compose.animation. **Name** : animation-desktop. **Version** : 1.5.12.
     * **Project URL:** [https://github.com/JetBrains/compose-jb](https://github.com/JetBrains/compose-jb)
     * **License:** [The Apache Software License, Version 2.0](https://www.apache.org/licenses/LICENSE-2.0.txt)

1.  **Group** : org.jetbrains.compose.compiler. **Name** : compiler. **Version** : 1.4.8.
     * **Project URL:** [https://github.com/JetBrains/compose-jb](https://github.com/JetBrains/compose-jb)
     * **License:** [The Apache Software License, Version 2.0](https://www.apache.org/licenses/LICENSE-2.0.txt)

1.  **Group** : org.jetbrains.compose.desktop. **Name** : desktop. **Version** : 1.5.12.**No license information found**
1.  **Group** : org.jetbrains.compose.desktop. **Name** : desktop-jvm. **Version** : 1.5.12.
     * **Project URL:** [https://github.com/JetBrains/compose-jb](https://github.com/JetBrains/compose-jb)
     * **License:** [The Apache Software License, Version 2.0](https://www.apache.org/licenses/LICENSE-2.0.txt)

1.  **Group** : org.jetbrains.compose.desktop. **Name** : desktop-jvm-windows-x64. **Version** : 1.5.12.**No license information found**
1.  **Group** : org.jetbrains.compose.foundation. **Name** : foundation. **Version** : 1.5.12.**No license information found**
1.  **Group** : org.jetbrains.compose.foundation. **Name** : foundation-desktop. **Version** : 1.5.12.
     * **Project URL:** [https://github.com/JetBrains/compose-jb](https://github.com/JetBrains/compose-jb)
     * **License:** [The Apache Software License, Version 2.0](https://www.apache.org/licenses/LICENSE-2.0.txt)

1.  **Group** : org.jetbrains.compose.foundation. **Name** : foundation-layout. **Version** : 1.5.12.**No license information found**
1.  **Group** : org.jetbrains.compose.foundation. **Name** : foundation-layout-desktop. **Version** : 1.5.12.
     * **Project URL:** [https://github.com/JetBrains/compose-jb](https://github.com/JetBrains/compose-jb)
     * **License:** [The Apache Software License, Version 2.0](https://www.apache.org/licenses/LICENSE-2.0.txt)

1.  **Group** : org.jetbrains.compose.material. **Name** : material. **Version** : 1.5.12.**No license information found**
1.  **Group** : org.jetbrains.compose.material. **Name** : material-desktop. **Version** : 1.5.12.
     * **Project URL:** [https://github.com/JetBrains/compose-jb](https://github.com/JetBrains/compose-jb)
     * **License:** [The Apache Software License, Version 2.0](https://www.apache.org/licenses/LICENSE-2.0.txt)

1.  **Group** : org.jetbrains.compose.material. **Name** : material-icons-core. **Version** : 1.5.12.**No license information found**
1.  **Group** : org.jetbrains.compose.material. **Name** : material-icons-core-desktop. **Version** : 1.5.12.
     * **Project URL:** [https://github.com/JetBrains/compose-jb](https://github.com/JetBrains/compose-jb)
     * **License:** [The Apache Software License, Version 2.0](https://www.apache.org/licenses/LICENSE-2.0.txt)

1.  **Group** : org.jetbrains.compose.material. **Name** : material-ripple. **Version** : 1.5.12.**No license information found**
1.  **Group** : org.jetbrains.compose.material. **Name** : material-ripple-desktop. **Version** : 1.5.12.
     * **Project URL:** [https://github.com/JetBrains/compose-jb](https://github.com/JetBrains/compose-jb)
     * **License:** [The Apache Software License, Version 2.0](https://www.apache.org/licenses/LICENSE-2.0.txt)

1.  **Group** : org.jetbrains.compose.material3. **Name** : material3-desktop. **Version** : 1.5.12.
     * **Project URL:** [https://github.com/JetBrains/compose-jb](https://github.com/JetBrains/compose-jb)
     * **License:** [The Apache Software License, Version 2.0](https://www.apache.org/licenses/LICENSE-2.0.txt)

1.  **Group** : org.jetbrains.compose.runtime. **Name** : runtime. **Version** : 1.5.12.**No license information found**
1.  **Group** : org.jetbrains.compose.runtime. **Name** : runtime-desktop. **Version** : 1.5.12.
     * **Project URL:** [https://github.com/JetBrains/compose-jb](https://github.com/JetBrains/compose-jb)
     * **License:** [The Apache Software License, Version 2.0](https://www.apache.org/licenses/LICENSE-2.0.txt)

1.  **Group** : org.jetbrains.compose.runtime. **Name** : runtime-saveable. **Version** : 1.5.12.**No license information found**
1.  **Group** : org.jetbrains.compose.runtime. **Name** : runtime-saveable-desktop. **Version** : 1.5.12.
     * **Project URL:** [https://github.com/JetBrains/compose-jb](https://github.com/JetBrains/compose-jb)
     * **License:** [The Apache Software License, Version 2.0](https://www.apache.org/licenses/LICENSE-2.0.txt)

1.  **Group** : org.jetbrains.compose.ui. **Name** : ui. **Version** : 1.5.12.**No license information found**
1.  **Group** : org.jetbrains.compose.ui. **Name** : ui-desktop. **Version** : 1.5.12.
     * **Project URL:** [https://github.com/JetBrains/compose-jb](https://github.com/JetBrains/compose-jb)
     * **License:** [The Apache Software License, Version 2.0](https://www.apache.org/licenses/LICENSE-2.0.txt)

1.  **Group** : org.jetbrains.compose.ui. **Name** : ui-geometry. **Version** : 1.5.12.**No license information found**
1.  **Group** : org.jetbrains.compose.ui. **Name** : ui-geometry-desktop. **Version** : 1.5.12.
     * **Project URL:** [https://github.com/JetBrains/compose-jb](https://github.com/JetBrains/compose-jb)
     * **License:** [The Apache Software License, Version 2.0](https://www.apache.org/licenses/LICENSE-2.0.txt)

1.  **Group** : org.jetbrains.compose.ui. **Name** : ui-graphics. **Version** : 1.5.12.**No license information found**
1.  **Group** : org.jetbrains.compose.ui. **Name** : ui-graphics-desktop. **Version** : 1.5.12.
     * **Project URL:** [https://github.com/JetBrains/compose-jb](https://github.com/JetBrains/compose-jb)
     * **License:** [The Apache Software License, Version 2.0](https://www.apache.org/licenses/LICENSE-2.0.txt)

1.  **Group** : org.jetbrains.compose.ui. **Name** : ui-text. **Version** : 1.5.12.**No license information found**
1.  **Group** : org.jetbrains.compose.ui. **Name** : ui-text-desktop. **Version** : 1.5.12.
     * **Project URL:** [https://github.com/JetBrains/compose-jb](https://github.com/JetBrains/compose-jb)
     * **License:** [The Apache Software License, Version 2.0](https://www.apache.org/licenses/LICENSE-2.0.txt)

1.  **Group** : org.jetbrains.compose.ui. **Name** : ui-tooling-preview. **Version** : 1.5.12.**No license information found**
1.  **Group** : org.jetbrains.compose.ui. **Name** : ui-tooling-preview-desktop. **Version** : 1.5.12.
     * **Project URL:** [https://github.com/JetBrains/compose-jb](https://github.com/JetBrains/compose-jb)
     * **License:** [The Apache Software License, Version 2.0](https://www.apache.org/licenses/LICENSE-2.0.txt)

1.  **Group** : org.jetbrains.compose.ui. **Name** : ui-unit. **Version** : 1.5.12.**No license information found**
1.  **Group** : org.jetbrains.compose.ui. **Name** : ui-unit-desktop. **Version** : 1.5.12.
     * **Project URL:** [https://github.com/JetBrains/compose-jb](https://github.com/JetBrains/compose-jb)
     * **License:** [The Apache Software License, Version 2.0](https://www.apache.org/licenses/LICENSE-2.0.txt)

1.  **Group** : org.jetbrains.compose.ui. **Name** : ui-util. **Version** : 1.5.12.**No license information found**
1.  **Group** : org.jetbrains.compose.ui. **Name** : ui-util-desktop. **Version** : 1.5.12.
     * **Project URL:** [https://github.com/JetBrains/compose-jb](https://github.com/JetBrains/compose-jb)
     * **License:** [The Apache Software License, Version 2.0](https://www.apache.org/licenses/LICENSE-2.0.txt)

1.  **Group** : org.jetbrains.dokka. **Name** : analysis-kotlin-descriptors. **Version** : 1.9.20.
     * **Project URL:** [https://github.com/Kotlin/dokka](https://github.com/Kotlin/dokka)
     * **License:** [The Apache Software License, Version 2.0](https://www.apache.org/licenses/LICENSE-2.0.txt)

1.  **Group** : org.jetbrains.dokka. **Name** : analysis-markdown. **Version** : 1.9.20.
     * **Project URL:** [https://github.com/Kotlin/dokka](https://github.com/Kotlin/dokka)
     * **License:** [The Apache Software License, Version 2.0](https://www.apache.org/licenses/LICENSE-2.0.txt)

1.  **Group** : org.jetbrains.dokka. **Name** : dokka-base. **Version** : 1.9.20.
     * **Project URL:** [https://github.com/Kotlin/dokka](https://github.com/Kotlin/dokka)
     * **License:** [The Apache Software License, Version 2.0](https://www.apache.org/licenses/LICENSE-2.0.txt)

1.  **Group** : org.jetbrains.dokka. **Name** : dokka-core. **Version** : 1.9.20.
     * **Project URL:** [https://github.com/Kotlin/dokka](https://github.com/Kotlin/dokka)
     * **License:** [The Apache Software License, Version 2.0](https://www.apache.org/licenses/LICENSE-2.0.txt)

1.  **Group** : org.jetbrains.dokka. **Name** : gfm-plugin. **Version** : 1.9.20.
     * **Project URL:** [https://github.com/Kotlin/dokka](https://github.com/Kotlin/dokka)
     * **License:** [The Apache Software License, Version 2.0](https://www.apache.org/licenses/LICENSE-2.0.txt)

1.  **Group** : org.jetbrains.dokka. **Name** : javadoc-plugin. **Version** : 1.9.20.
     * **Project URL:** [https://github.com/Kotlin/dokka](https://github.com/Kotlin/dokka)
     * **License:** [The Apache Software License, Version 2.0](https://www.apache.org/licenses/LICENSE-2.0.txt)

1.  **Group** : org.jetbrains.dokka. **Name** : jekyll-plugin. **Version** : 1.9.20.
     * **Project URL:** [https://github.com/Kotlin/dokka](https://github.com/Kotlin/dokka)
     * **License:** [The Apache Software License, Version 2.0](https://www.apache.org/licenses/LICENSE-2.0.txt)

1.  **Group** : org.jetbrains.dokka. **Name** : kotlin-as-java-plugin. **Version** : 1.9.20.
     * **Project URL:** [https://github.com/Kotlin/dokka](https://github.com/Kotlin/dokka)
     * **License:** [The Apache Software License, Version 2.0](https://www.apache.org/licenses/LICENSE-2.0.txt)

1.  **Group** : org.jetbrains.intellij.deps. **Name** : coverage-report. **Version** : 1.0.17.
     * **Project URL:** [https://github.com/JetBrains/coverage-report](https://github.com/JetBrains/coverage-report)
     * **License:** [Apache License, Version 2.0](https://www.apache.org/licenses/LICENSE-2.0)

1.  **Group** : org.jetbrains.intellij.deps. **Name** : intellij-coverage-agent. **Version** : 1.0.683.
     * **Project URL:** [https://github.com/JetBrains/intellij-coverage](https://github.com/JetBrains/intellij-coverage)
     * **License:** [Apache License, Version 2.0](https://www.apache.org/licenses/LICENSE-2.0)

1.  **Group** : org.jetbrains.intellij.deps. **Name** : intellij-coverage-reporter. **Version** : 1.0.683.
     * **Project URL:** [https://github.com/JetBrains/intellij-coverage](https://github.com/JetBrains/intellij-coverage)
     * **License:** [Apache License, Version 2.0](https://www.apache.org/licenses/LICENSE-2.0)

1.  **Group** : org.jetbrains.intellij.deps. **Name** : trove4j. **Version** : 1.0.20200330.
     * **Project URL:** [https://github.com/JetBrains/intellij-deps-trove4j](https://github.com/JetBrains/intellij-deps-trove4j)
     * **License:** [GNU LESSER GENERAL PUBLIC LICENSE 2.1](https://www.gnu.org/licenses/old-licenses/lgpl-2.1.en.html)

1.  **Group** : org.jetbrains.kotlin. **Name** : kotlin-compiler-embeddable. **Version** : 1.8.21.
     * **Project URL:** [https://kotlinlang.org/](https://kotlinlang.org/)
     * **License:** [The Apache License, Version 2.0](http://www.apache.org/licenses/LICENSE-2.0.txt)

1.  **Group** : org.jetbrains.kotlin. **Name** : kotlin-compiler-embeddable. **Version** : 1.8.22.
     * **Project URL:** [https://kotlinlang.org/](https://kotlinlang.org/)
     * **License:** [The Apache License, Version 2.0](http://www.apache.org/licenses/LICENSE-2.0.txt)

1.  **Group** : org.jetbrains.kotlin. **Name** : kotlin-daemon-embeddable. **Version** : 1.8.21.
     * **Project URL:** [https://kotlinlang.org/](https://kotlinlang.org/)
     * **License:** [The Apache License, Version 2.0](http://www.apache.org/licenses/LICENSE-2.0.txt)

1.  **Group** : org.jetbrains.kotlin. **Name** : kotlin-daemon-embeddable. **Version** : 1.8.22.
     * **Project URL:** [https://kotlinlang.org/](https://kotlinlang.org/)
     * **License:** [The Apache License, Version 2.0](http://www.apache.org/licenses/LICENSE-2.0.txt)

1.  **Group** : org.jetbrains.kotlin. **Name** : kotlin-klib-commonizer-embeddable. **Version** : 1.8.22.
     * **Project URL:** [https://kotlinlang.org/](https://kotlinlang.org/)
     * **License:** [The Apache License, Version 2.0](http://www.apache.org/licenses/LICENSE-2.0.txt)

1.  **Group** : org.jetbrains.kotlin. **Name** : kotlin-reflect. **Version** : 1.9.23.
     * **Project URL:** [https://kotlinlang.org/](https://kotlinlang.org/)
     * **License:** [The Apache License, Version 2.0](http://www.apache.org/licenses/LICENSE-2.0.txt)

1.  **Group** : org.jetbrains.kotlin. **Name** : kotlin-script-runtime. **Version** : 1.8.21.
     * **Project URL:** [https://kotlinlang.org/](https://kotlinlang.org/)
     * **License:** [The Apache License, Version 2.0](http://www.apache.org/licenses/LICENSE-2.0.txt)

1.  **Group** : org.jetbrains.kotlin. **Name** : kotlin-script-runtime. **Version** : 1.8.22.
     * **Project URL:** [https://kotlinlang.org/](https://kotlinlang.org/)
     * **License:** [The Apache License, Version 2.0](http://www.apache.org/licenses/LICENSE-2.0.txt)

1.  **Group** : org.jetbrains.kotlin. **Name** : kotlin-scripting-common. **Version** : 1.8.22.
     * **Project URL:** [https://kotlinlang.org/](https://kotlinlang.org/)
     * **License:** [The Apache License, Version 2.0](http://www.apache.org/licenses/LICENSE-2.0.txt)

1.  **Group** : org.jetbrains.kotlin. **Name** : kotlin-scripting-compiler-embeddable. **Version** : 1.8.22.
     * **Project URL:** [https://kotlinlang.org/](https://kotlinlang.org/)
     * **License:** [The Apache License, Version 2.0](http://www.apache.org/licenses/LICENSE-2.0.txt)

1.  **Group** : org.jetbrains.kotlin. **Name** : kotlin-scripting-compiler-impl-embeddable. **Version** : 1.8.22.
     * **Project URL:** [https://kotlinlang.org/](https://kotlinlang.org/)
     * **License:** [The Apache License, Version 2.0](http://www.apache.org/licenses/LICENSE-2.0.txt)

1.  **Group** : org.jetbrains.kotlin. **Name** : kotlin-scripting-jvm. **Version** : 1.8.22.
     * **Project URL:** [https://kotlinlang.org/](https://kotlinlang.org/)
     * **License:** [The Apache License, Version 2.0](http://www.apache.org/licenses/LICENSE-2.0.txt)

1.  **Group** : org.jetbrains.kotlin. **Name** : kotlin-stdlib. **Version** : 1.9.23.
     * **Project URL:** [https://kotlinlang.org/](https://kotlinlang.org/)
     * **License:** [The Apache License, Version 2.0](http://www.apache.org/licenses/LICENSE-2.0.txt)

1.  **Group** : org.jetbrains.kotlin. **Name** : kotlin-stdlib-common. **Version** : 1.9.23.**No license information found**
1.  **Group** : org.jetbrains.kotlin. **Name** : kotlin-stdlib-jdk7. **Version** : 1.9.23.
     * **Project URL:** [https://kotlinlang.org/](https://kotlinlang.org/)
     * **License:** [The Apache License, Version 2.0](http://www.apache.org/licenses/LICENSE-2.0.txt)

1.  **Group** : org.jetbrains.kotlin. **Name** : kotlin-stdlib-jdk8. **Version** : 1.9.23.
     * **Project URL:** [https://kotlinlang.org/](https://kotlinlang.org/)
     * **License:** [The Apache License, Version 2.0](http://www.apache.org/licenses/LICENSE-2.0.txt)

1.  **Group** : org.jetbrains.kotlin. **Name** : kotlin-stdlib-jre7. **Version** : 1.1.4.
     * **Project URL:** [https://kotlinlang.org/](https://kotlinlang.org/)
     * **License:** [The Apache License, Version 2.0](http://www.apache.org/licenses/LICENSE-2.0.txt)

1.  **Group** : org.jetbrains.kotlin. **Name** : kotlin-stdlib-jre8. **Version** : 1.1.4.
     * **Project URL:** [https://kotlinlang.org/](https://kotlinlang.org/)
     * **License:** [The Apache License, Version 2.0](http://www.apache.org/licenses/LICENSE-2.0.txt)

1.  **Group** : org.jetbrains.kotlinx. **Name** : atomicfu. **Version** : 0.7.
     * **License:** [The Apache Software License, Version 2.0](http://www.apache.org/licenses/LICENSE-2.0.txt)

1.  **Group** : org.jetbrains.kotlinx. **Name** : kotlinx-coroutines-bom. **Version** : 1.7.3.**No license information found**
1.  **Group** : org.jetbrains.kotlinx. **Name** : kotlinx-coroutines-core. **Version** : 1.7.3.
     * **Project URL:** [https://github.com/Kotlin/kotlinx.coroutines](https://github.com/Kotlin/kotlinx.coroutines)
     * **License:** [The Apache Software License, Version 2.0](https://www.apache.org/licenses/LICENSE-2.0.txt)

1.  **Group** : org.jetbrains.kotlinx. **Name** : kotlinx-coroutines-core-jvm. **Version** : 1.7.3.
     * **Project URL:** [https://github.com/Kotlin/kotlinx.coroutines](https://github.com/Kotlin/kotlinx.coroutines)
     * **License:** [The Apache Software License, Version 2.0](https://www.apache.org/licenses/LICENSE-2.0.txt)

1.  **Group** : org.jetbrains.kotlinx. **Name** : kotlinx-coroutines-debug. **Version** : 1.7.3.
     * **Project URL:** [https://github.com/Kotlin/kotlinx.coroutines](https://github.com/Kotlin/kotlinx.coroutines)
     * **License:** [The Apache Software License, Version 2.0](https://www.apache.org/licenses/LICENSE-2.0.txt)

1.  **Group** : org.jetbrains.kotlinx. **Name** : kotlinx-coroutines-jdk8. **Version** : 1.7.3.
     * **Project URL:** [https://github.com/Kotlin/kotlinx.coroutines](https://github.com/Kotlin/kotlinx.coroutines)
     * **License:** [The Apache Software License, Version 2.0](https://www.apache.org/licenses/LICENSE-2.0.txt)

1.  **Group** : org.jetbrains.kotlinx. **Name** : kotlinx-coroutines-test. **Version** : 1.7.3.**No license information found**
1.  **Group** : org.jetbrains.kotlinx. **Name** : kotlinx-coroutines-test-jvm. **Version** : 1.7.3.
     * **Project URL:** [https://github.com/Kotlin/kotlinx.coroutines](https://github.com/Kotlin/kotlinx.coroutines)
     * **License:** [The Apache Software License, Version 2.0](https://www.apache.org/licenses/LICENSE-2.0.txt)

1.  **Group** : org.jetbrains.kotlinx. **Name** : kotlinx-datetime. **Version** : 0.4.0.**No license information found**
1.  **Group** : org.jetbrains.kotlinx. **Name** : kotlinx-datetime-jvm. **Version** : 0.4.0.
     * **Project URL:** [https://github.com/Kotlin/kotlinx-datetime](https://github.com/Kotlin/kotlinx-datetime)
     * **License:** [The Apache License, Version 2.0](http://www.apache.org/licenses/LICENSE-2.0.txt)

1.  **Group** : org.jetbrains.kotlinx. **Name** : kotlinx-html-jvm. **Version** : 0.8.1.
     * **Project URL:** [https://github.com/Kotlin/kotlinx.html](https://github.com/Kotlin/kotlinx.html)
     * **License:** [The Apache License, Version 2.0](https://www.apache.org/licenses/LICENSE-2.0.txt)

1.  **Group** : org.jetbrains.kotlinx. **Name** : kotlinx-html-jvm. **Version** : 0.9.1.
     * **Project URL:** [https://github.com/Kotlin/kotlinx.html](https://github.com/Kotlin/kotlinx.html)
     * **License:** [The Apache License, Version 2.0](https://www.apache.org/licenses/LICENSE-2.0.txt)

1.  **Group** : org.jetbrains.kotlinx. **Name** : kotlinx-serialization-core. **Version** : 1.4.1.**No license information found**
1.  **Group** : org.jetbrains.kotlinx. **Name** : kotlinx-serialization-core-jvm. **Version** : 1.4.1.
     * **Project URL:** [https://github.com/Kotlin/kotlinx.serialization](https://github.com/Kotlin/kotlinx.serialization)
     * **License:** [The Apache Software License, Version 2.0](https://www.apache.org/licenses/LICENSE-2.0.txt)

1.  **Group** : org.jetbrains.kotlinx. **Name** : kotlinx-serialization-json. **Version** : 1.4.1.**No license information found**
1.  **Group** : org.jetbrains.kotlinx. **Name** : kotlinx-serialization-json-jvm. **Version** : 1.4.1.
     * **Project URL:** [https://github.com/Kotlin/kotlinx.serialization](https://github.com/Kotlin/kotlinx.serialization)
     * **License:** [The Apache Software License, Version 2.0](https://www.apache.org/licenses/LICENSE-2.0.txt)

1.  **Group** : org.jetbrains.skiko. **Name** : skiko. **Version** : 0.7.85.4.**No license information found**
1.  **Group** : org.jetbrains.skiko. **Name** : skiko-awt. **Version** : 0.7.85.4.
     * **Project URL:** [https://www.github.com/JetBrains/skiko](https://www.github.com/JetBrains/skiko)
     * **License:** [The Apache License, Version 2.0](http://www.apache.org/licenses/LICENSE-2.0.txt)

1.  **Group** : org.jetbrains.skiko. **Name** : skiko-awt-runtime-windows-x64. **Version** : 0.7.85.4.
     * **Project URL:** [https://www.github.com/JetBrains/skiko](https://www.github.com/JetBrains/skiko)
     * **License:** [The Apache License, Version 2.0](http://www.apache.org/licenses/LICENSE-2.0.txt)

1.  **Group** : org.json. **Name** : json. **Version** : 20210307.
     * **Project URL:** [https://github.com/douglascrockford/JSON-java](https://github.com/douglascrockford/JSON-java)
     * **License:** [The JSON License](http://json.org/license.html)

1.  **Group** : org.jsoup. **Name** : jsoup. **Version** : 1.16.1.
     * **Project URL:** [https://jsoup.org/](https://jsoup.org/)
     * **License:** [The MIT License](https://jsoup.org/license)

1.  **Group** : org.junit. **Name** : junit-bom. **Version** : 5.10.0.**No license information found**
1.  **Group** : org.junit-pioneer. **Name** : junit-pioneer. **Version** : 2.0.1.
     * **Project URL:** [https://junit-pioneer.org/](https://junit-pioneer.org/)
     * **License:** [Eclipse Public License v2.0](https://www.eclipse.org/legal/epl-v20.html)

1.  **Group** : org.junit.jupiter. **Name** : junit-jupiter-api. **Version** : 5.10.0.
     * **Project URL:** [https://junit.org/junit5/](https://junit.org/junit5/)
     * **License:** [Eclipse Public License v2.0](https://www.eclipse.org/legal/epl-v20.html)

1.  **Group** : org.junit.jupiter. **Name** : junit-jupiter-engine. **Version** : 5.10.0.
     * **Project URL:** [https://junit.org/junit5/](https://junit.org/junit5/)
     * **License:** [Eclipse Public License v2.0](https://www.eclipse.org/legal/epl-v20.html)

1.  **Group** : org.junit.jupiter. **Name** : junit-jupiter-params. **Version** : 5.10.0.
     * **Project URL:** [https://junit.org/junit5/](https://junit.org/junit5/)
     * **License:** [Eclipse Public License v2.0](https://www.eclipse.org/legal/epl-v20.html)

1.  **Group** : org.junit.platform. **Name** : junit-platform-commons. **Version** : 1.10.0.
     * **Project URL:** [https://junit.org/junit5/](https://junit.org/junit5/)
     * **License:** [Eclipse Public License v2.0](https://www.eclipse.org/legal/epl-v20.html)

1.  **Group** : org.junit.platform. **Name** : junit-platform-engine. **Version** : 1.10.0.
     * **Project URL:** [https://junit.org/junit5/](https://junit.org/junit5/)
     * **License:** [Eclipse Public License v2.0](https://www.eclipse.org/legal/epl-v20.html)

1.  **Group** : org.junit.platform. **Name** : junit-platform-launcher. **Version** : 1.10.0.
     * **Project URL:** [https://junit.org/junit5/](https://junit.org/junit5/)
     * **License:** [Eclipse Public License v2.0](https://www.eclipse.org/legal/epl-v20.html)

1.  **Group** : org.junit.platform. **Name** : junit-platform-suite-api. **Version** : 1.10.0.
     * **Project URL:** [https://junit.org/junit5/](https://junit.org/junit5/)
     * **License:** [Eclipse Public License v2.0](https://www.eclipse.org/legal/epl-v20.html)

1.  **Group** : org.opentest4j. **Name** : opentest4j. **Version** : 1.3.0.
     * **Project URL:** [https://github.com/ota4j-team/opentest4j](https://github.com/ota4j-team/opentest4j)
     * **License:** [The Apache License, Version 2.0](https://www.apache.org/licenses/LICENSE-2.0.txt)

1.  **Group** : org.ow2.asm. **Name** : asm. **Version** : 9.6.
     * **Project URL:** [http://asm.ow2.io/](http://asm.ow2.io/)
     * **License:** [BSD-3-Clause](https://asm.ow2.io/license.html)
     * **License:** [The Apache Software License, Version 2.0](http://www.apache.org/licenses/LICENSE-2.0.txt)

1.  **Group** : org.pcollections. **Name** : pcollections. **Version** : 3.1.4.
     * **Project URL:** [https://github.com/hrldcpr/pcollections](https://github.com/hrldcpr/pcollections)
     * **License:** [The MIT License](https://opensource.org/licenses/mit-license.php)

1.  **Group** : org.reflections. **Name** : reflections. **Version** : 0.10.2.
     * **Project URL:** [http://github.com/ronmamo/reflections](http://github.com/ronmamo/reflections)
     * **License:** [The Apache Software License, Version 2.0](http://www.apache.org/licenses/LICENSE-2.0.txt)
     * **License:** [WTFPL](http://www.wtfpl.net/)

1.  **Group** : org.snakeyaml. **Name** : snakeyaml-engine. **Version** : 2.6.
     * **Project URL:** [https://bitbucket.org/snakeyaml/snakeyaml-engine](https://bitbucket.org/snakeyaml/snakeyaml-engine)
     * **License:** [Apache License, Version 2.0](http://www.apache.org/licenses/LICENSE-2.0.txt)

1.  **Group** : org.xmlresolver. **Name** : xmlresolver. **Version** : 5.1.2.
     * **Project URL:** [https://github.com/xmlresolver/xmlresolver](https://github.com/xmlresolver/xmlresolver)
     * **License:** [Apache License version 2.0](https://www.apache.org/licenses/LICENSE-2.0)


The dependencies distributed under several licenses, are used according their commercial-use-friendly license.

<<<<<<< HEAD
This report was generated on **Tue Dec 17 13:47:03 EET 2024** using [Gradle-License-Report plugin](https://github.com/jk1/Gradle-License-Report) by Evgeny Naumenko, licensed under [Apache 2.0 License](https://github.com/jk1/Gradle-License-Report/blob/master/LICENSE).




# Dependencies of `io.spine.chords:spine-chords-proto:2.0.0-SNAPSHOT.56`
=======
This report was generated on **Fri Jan 03 11:15:48 CET 2025** using [Gradle-License-Report plugin](https://github.com/jk1/Gradle-License-Report) by Evgeny Naumenko, licensed under [Apache 2.0 License](https://github.com/jk1/Gradle-License-Report/blob/master/LICENSE).




# Dependencies of `io.spine.chords:spine-chords-proto:2.0.0-SNAPSHOT.59`
>>>>>>> 58d2624e

## Runtime
1.  **Group** : cafe.adriel.voyager. **Name** : voyager-core. **Version** : 1.0.1.**No license information found**
1.  **Group** : cafe.adriel.voyager. **Name** : voyager-core-desktop. **Version** : 1.0.1.
     * **Project URL:** [https://github.com/adrielcafe/voyager](https://github.com/adrielcafe/voyager)
     * **License:** [The MIT License](https://opensource.org/licenses/MIT)

1.  **Group** : cafe.adriel.voyager. **Name** : voyager-navigator. **Version** : 1.0.1.**No license information found**
1.  **Group** : cafe.adriel.voyager. **Name** : voyager-navigator-desktop. **Version** : 1.0.1.
     * **Project URL:** [https://github.com/adrielcafe/voyager](https://github.com/adrielcafe/voyager)
     * **License:** [The MIT License](https://opensource.org/licenses/MIT)

1.  **Group** : com.google.code.findbugs. **Name** : jsr305. **Version** : 3.0.2.
     * **Project URL:** [http://findbugs.sourceforge.net/](http://findbugs.sourceforge.net/)
     * **License:** [The Apache Software License, Version 2.0](http://www.apache.org/licenses/LICENSE-2.0.txt)

1.  **Group** : com.google.code.gson. **Name** : gson. **Version** : 2.10.1.
     * **Project URL:** [https://github.com/google/gson/gson](https://github.com/google/gson/gson)
     * **License:** [Apache-2.0](https://www.apache.org/licenses/LICENSE-2.0.txt)

1.  **Group** : com.google.errorprone. **Name** : error_prone_annotations. **Version** : 2.23.0.
     * **Project URL:** [https://errorprone.info/error_prone_annotations](https://errorprone.info/error_prone_annotations)
     * **License:** [Apache 2.0](http://www.apache.org/licenses/LICENSE-2.0.txt)

1.  **Group** : com.google.flogger. **Name** : flogger. **Version** : 0.7.4.
     * **Project URL:** [https://github.com/google/flogger](https://github.com/google/flogger)
     * **License:** [Apache 2.0](https://www.apache.org/licenses/LICENSE-2.0.txt)

1.  **Group** : com.google.flogger. **Name** : flogger-system-backend. **Version** : 0.7.4.
     * **Project URL:** [https://github.com/google/flogger](https://github.com/google/flogger)
     * **License:** [Apache 2.0](https://www.apache.org/licenses/LICENSE-2.0.txt)

1.  **Group** : com.google.guava. **Name** : failureaccess. **Version** : 1.0.1.
     * **Project URL:** [https://github.com/google/guava/](https://github.com/google/guava/)
     * **License:** [The Apache Software License, Version 2.0](http://www.apache.org/licenses/LICENSE-2.0.txt)

1.  **Group** : com.google.guava. **Name** : guava. **Version** : 31.1-jre.
     * **Project URL:** [https://github.com/google/guava](https://github.com/google/guava)
     * **License:** [Apache License, Version 2.0](http://www.apache.org/licenses/LICENSE-2.0.txt)

1.  **Group** : com.google.guava. **Name** : listenablefuture. **Version** : 9999.0-empty-to-avoid-conflict-with-guava.
     * **License:** [The Apache Software License, Version 2.0](http://www.apache.org/licenses/LICENSE-2.0.txt)

1.  **Group** : com.google.j2objc. **Name** : j2objc-annotations. **Version** : 2.8.
     * **Project URL:** [https://github.com/google/j2objc/](https://github.com/google/j2objc/)
     * **License:** [Apache License, Version 2.0](http://www.apache.org/licenses/LICENSE-2.0.txt)

1.  **Group** : com.google.protobuf. **Name** : protobuf-java. **Version** : 3.22.3.
     * **License:** [BSD-3-Clause](https://opensource.org/licenses/BSD-3-Clause)

1.  **Group** : com.google.protobuf. **Name** : protobuf-java-util. **Version** : 3.22.3.
     * **License:** [BSD-3-Clause](https://opensource.org/licenses/BSD-3-Clause)

1.  **Group** : com.google.protobuf. **Name** : protobuf-kotlin. **Version** : 3.22.3.
     * **License:** [BSD-3-Clause](https://opensource.org/licenses/BSD-3-Clause)

1.  **Group** : javax.annotation. **Name** : javax.annotation-api. **Version** : 1.3.2.
     * **Project URL:** [http://jcp.org/en/jsr/detail?id=250](http://jcp.org/en/jsr/detail?id=250)
     * **License:** [CDDL + GPLv2 with classpath exception](https://github.com/javaee/javax.annotation/blob/master/LICENSE)

1.  **Group** : org.checkerframework. **Name** : checker-compat-qual. **Version** : 2.5.3.
     * **Project URL:** [https://checkerframework.org](https://checkerframework.org)
     * **License:** [GNU General Public License, version 2 (GPL2), with the classpath exception](http://www.gnu.org/software/classpath/license.html)
     * **License:** [The MIT License](http://opensource.org/licenses/MIT)

1.  **Group** : org.checkerframework. **Name** : checker-qual. **Version** : 3.40.0.
     * **Project URL:** [https://checkerframework.org/](https://checkerframework.org/)
     * **License:** [The MIT License](http://opensource.org/licenses/MIT)

1.  **Group** : org.jetbrains. **Name** : annotations. **Version** : 24.0.1.
     * **Project URL:** [https://github.com/JetBrains/java-annotations](https://github.com/JetBrains/java-annotations)
     * **License:** [The Apache Software License, Version 2.0](https://www.apache.org/licenses/LICENSE-2.0.txt)

1.  **Group** : org.jetbrains.compose.animation. **Name** : animation. **Version** : 1.5.12.**No license information found**
1.  **Group** : org.jetbrains.compose.animation. **Name** : animation-core. **Version** : 1.5.12.**No license information found**
1.  **Group** : org.jetbrains.compose.animation. **Name** : animation-core-desktop. **Version** : 1.5.12.
     * **Project URL:** [https://github.com/JetBrains/compose-jb](https://github.com/JetBrains/compose-jb)
     * **License:** [The Apache Software License, Version 2.0](https://www.apache.org/licenses/LICENSE-2.0.txt)

1.  **Group** : org.jetbrains.compose.animation. **Name** : animation-desktop. **Version** : 1.5.12.
     * **Project URL:** [https://github.com/JetBrains/compose-jb](https://github.com/JetBrains/compose-jb)
     * **License:** [The Apache Software License, Version 2.0](https://www.apache.org/licenses/LICENSE-2.0.txt)

1.  **Group** : org.jetbrains.compose.desktop. **Name** : desktop. **Version** : 1.5.12.**No license information found**
1.  **Group** : org.jetbrains.compose.desktop. **Name** : desktop-jvm. **Version** : 1.5.12.
     * **Project URL:** [https://github.com/JetBrains/compose-jb](https://github.com/JetBrains/compose-jb)
     * **License:** [The Apache Software License, Version 2.0](https://www.apache.org/licenses/LICENSE-2.0.txt)

1.  **Group** : org.jetbrains.compose.desktop. **Name** : desktop-jvm-windows-x64. **Version** : 1.5.12.**No license information found**
1.  **Group** : org.jetbrains.compose.foundation. **Name** : foundation. **Version** : 1.5.12.**No license information found**
1.  **Group** : org.jetbrains.compose.foundation. **Name** : foundation-desktop. **Version** : 1.5.12.
     * **Project URL:** [https://github.com/JetBrains/compose-jb](https://github.com/JetBrains/compose-jb)
     * **License:** [The Apache Software License, Version 2.0](https://www.apache.org/licenses/LICENSE-2.0.txt)

1.  **Group** : org.jetbrains.compose.foundation. **Name** : foundation-layout. **Version** : 1.5.12.**No license information found**
1.  **Group** : org.jetbrains.compose.foundation. **Name** : foundation-layout-desktop. **Version** : 1.5.12.
     * **Project URL:** [https://github.com/JetBrains/compose-jb](https://github.com/JetBrains/compose-jb)
     * **License:** [The Apache Software License, Version 2.0](https://www.apache.org/licenses/LICENSE-2.0.txt)

1.  **Group** : org.jetbrains.compose.material. **Name** : material. **Version** : 1.5.12.**No license information found**
1.  **Group** : org.jetbrains.compose.material. **Name** : material-desktop. **Version** : 1.5.12.
     * **Project URL:** [https://github.com/JetBrains/compose-jb](https://github.com/JetBrains/compose-jb)
     * **License:** [The Apache Software License, Version 2.0](https://www.apache.org/licenses/LICENSE-2.0.txt)

1.  **Group** : org.jetbrains.compose.material. **Name** : material-icons-core. **Version** : 1.5.12.**No license information found**
1.  **Group** : org.jetbrains.compose.material. **Name** : material-icons-core-desktop. **Version** : 1.5.12.
     * **Project URL:** [https://github.com/JetBrains/compose-jb](https://github.com/JetBrains/compose-jb)
     * **License:** [The Apache Software License, Version 2.0](https://www.apache.org/licenses/LICENSE-2.0.txt)

1.  **Group** : org.jetbrains.compose.material. **Name** : material-ripple. **Version** : 1.5.12.**No license information found**
1.  **Group** : org.jetbrains.compose.material. **Name** : material-ripple-desktop. **Version** : 1.5.12.
     * **Project URL:** [https://github.com/JetBrains/compose-jb](https://github.com/JetBrains/compose-jb)
     * **License:** [The Apache Software License, Version 2.0](https://www.apache.org/licenses/LICENSE-2.0.txt)

1.  **Group** : org.jetbrains.compose.material3. **Name** : material3-desktop. **Version** : 1.5.12.
     * **Project URL:** [https://github.com/JetBrains/compose-jb](https://github.com/JetBrains/compose-jb)
     * **License:** [The Apache Software License, Version 2.0](https://www.apache.org/licenses/LICENSE-2.0.txt)

1.  **Group** : org.jetbrains.compose.runtime. **Name** : runtime. **Version** : 1.5.12.**No license information found**
1.  **Group** : org.jetbrains.compose.runtime. **Name** : runtime-desktop. **Version** : 1.5.12.
     * **Project URL:** [https://github.com/JetBrains/compose-jb](https://github.com/JetBrains/compose-jb)
     * **License:** [The Apache Software License, Version 2.0](https://www.apache.org/licenses/LICENSE-2.0.txt)

1.  **Group** : org.jetbrains.compose.runtime. **Name** : runtime-saveable. **Version** : 1.5.12.**No license information found**
1.  **Group** : org.jetbrains.compose.runtime. **Name** : runtime-saveable-desktop. **Version** : 1.5.12.
     * **Project URL:** [https://github.com/JetBrains/compose-jb](https://github.com/JetBrains/compose-jb)
     * **License:** [The Apache Software License, Version 2.0](https://www.apache.org/licenses/LICENSE-2.0.txt)

1.  **Group** : org.jetbrains.compose.ui. **Name** : ui. **Version** : 1.5.12.**No license information found**
1.  **Group** : org.jetbrains.compose.ui. **Name** : ui-desktop. **Version** : 1.5.12.
     * **Project URL:** [https://github.com/JetBrains/compose-jb](https://github.com/JetBrains/compose-jb)
     * **License:** [The Apache Software License, Version 2.0](https://www.apache.org/licenses/LICENSE-2.0.txt)

1.  **Group** : org.jetbrains.compose.ui. **Name** : ui-geometry. **Version** : 1.5.12.**No license information found**
1.  **Group** : org.jetbrains.compose.ui. **Name** : ui-geometry-desktop. **Version** : 1.5.12.
     * **Project URL:** [https://github.com/JetBrains/compose-jb](https://github.com/JetBrains/compose-jb)
     * **License:** [The Apache Software License, Version 2.0](https://www.apache.org/licenses/LICENSE-2.0.txt)

1.  **Group** : org.jetbrains.compose.ui. **Name** : ui-graphics. **Version** : 1.5.12.**No license information found**
1.  **Group** : org.jetbrains.compose.ui. **Name** : ui-graphics-desktop. **Version** : 1.5.12.
     * **Project URL:** [https://github.com/JetBrains/compose-jb](https://github.com/JetBrains/compose-jb)
     * **License:** [The Apache Software License, Version 2.0](https://www.apache.org/licenses/LICENSE-2.0.txt)

1.  **Group** : org.jetbrains.compose.ui. **Name** : ui-text. **Version** : 1.5.12.**No license information found**
1.  **Group** : org.jetbrains.compose.ui. **Name** : ui-text-desktop. **Version** : 1.5.12.
     * **Project URL:** [https://github.com/JetBrains/compose-jb](https://github.com/JetBrains/compose-jb)
     * **License:** [The Apache Software License, Version 2.0](https://www.apache.org/licenses/LICENSE-2.0.txt)

1.  **Group** : org.jetbrains.compose.ui. **Name** : ui-tooling-preview. **Version** : 1.5.12.**No license information found**
1.  **Group** : org.jetbrains.compose.ui. **Name** : ui-tooling-preview-desktop. **Version** : 1.5.12.
     * **Project URL:** [https://github.com/JetBrains/compose-jb](https://github.com/JetBrains/compose-jb)
     * **License:** [The Apache Software License, Version 2.0](https://www.apache.org/licenses/LICENSE-2.0.txt)

1.  **Group** : org.jetbrains.compose.ui. **Name** : ui-unit. **Version** : 1.5.12.**No license information found**
1.  **Group** : org.jetbrains.compose.ui. **Name** : ui-unit-desktop. **Version** : 1.5.12.
     * **Project URL:** [https://github.com/JetBrains/compose-jb](https://github.com/JetBrains/compose-jb)
     * **License:** [The Apache Software License, Version 2.0](https://www.apache.org/licenses/LICENSE-2.0.txt)

1.  **Group** : org.jetbrains.compose.ui. **Name** : ui-util. **Version** : 1.5.12.**No license information found**
1.  **Group** : org.jetbrains.compose.ui. **Name** : ui-util-desktop. **Version** : 1.5.12.
     * **Project URL:** [https://github.com/JetBrains/compose-jb](https://github.com/JetBrains/compose-jb)
     * **License:** [The Apache Software License, Version 2.0](https://www.apache.org/licenses/LICENSE-2.0.txt)

1.  **Group** : org.jetbrains.kotlin. **Name** : kotlin-stdlib. **Version** : 1.9.23.
     * **Project URL:** [https://kotlinlang.org/](https://kotlinlang.org/)
     * **License:** [The Apache License, Version 2.0](http://www.apache.org/licenses/LICENSE-2.0.txt)

1.  **Group** : org.jetbrains.kotlin. **Name** : kotlin-stdlib-common. **Version** : 1.9.23.**No license information found**
1.  **Group** : org.jetbrains.kotlin. **Name** : kotlin-stdlib-jdk7. **Version** : 1.9.23.
     * **Project URL:** [https://kotlinlang.org/](https://kotlinlang.org/)
     * **License:** [The Apache License, Version 2.0](http://www.apache.org/licenses/LICENSE-2.0.txt)

1.  **Group** : org.jetbrains.kotlin. **Name** : kotlin-stdlib-jdk8. **Version** : 1.9.23.
     * **Project URL:** [https://kotlinlang.org/](https://kotlinlang.org/)
     * **License:** [The Apache License, Version 2.0](http://www.apache.org/licenses/LICENSE-2.0.txt)

1.  **Group** : org.jetbrains.kotlin. **Name** : kotlin-stdlib-jre7. **Version** : 1.1.4.
     * **Project URL:** [https://kotlinlang.org/](https://kotlinlang.org/)
     * **License:** [The Apache License, Version 2.0](http://www.apache.org/licenses/LICENSE-2.0.txt)

1.  **Group** : org.jetbrains.kotlin. **Name** : kotlin-stdlib-jre8. **Version** : 1.1.4.
     * **Project URL:** [https://kotlinlang.org/](https://kotlinlang.org/)
     * **License:** [The Apache License, Version 2.0](http://www.apache.org/licenses/LICENSE-2.0.txt)

1.  **Group** : org.jetbrains.kotlinx. **Name** : atomicfu. **Version** : 0.7.
     * **License:** [The Apache Software License, Version 2.0](http://www.apache.org/licenses/LICENSE-2.0.txt)

1.  **Group** : org.jetbrains.kotlinx. **Name** : kotlinx-coroutines-bom. **Version** : 1.7.3.**No license information found**
1.  **Group** : org.jetbrains.kotlinx. **Name** : kotlinx-coroutines-core. **Version** : 1.7.3.**No license information found**
1.  **Group** : org.jetbrains.kotlinx. **Name** : kotlinx-coroutines-core-jvm. **Version** : 1.7.3.
     * **Project URL:** [https://github.com/Kotlin/kotlinx.coroutines](https://github.com/Kotlin/kotlinx.coroutines)
     * **License:** [The Apache Software License, Version 2.0](https://www.apache.org/licenses/LICENSE-2.0.txt)

1.  **Group** : org.jetbrains.kotlinx. **Name** : kotlinx-datetime. **Version** : 0.4.0.**No license information found**
1.  **Group** : org.jetbrains.kotlinx. **Name** : kotlinx-datetime-jvm. **Version** : 0.4.0.
     * **Project URL:** [https://github.com/Kotlin/kotlinx-datetime](https://github.com/Kotlin/kotlinx-datetime)
     * **License:** [The Apache License, Version 2.0](http://www.apache.org/licenses/LICENSE-2.0.txt)

1.  **Group** : org.jetbrains.skiko. **Name** : skiko. **Version** : 0.7.85.4.**No license information found**
1.  **Group** : org.jetbrains.skiko. **Name** : skiko-awt. **Version** : 0.7.85.4.
     * **Project URL:** [https://www.github.com/JetBrains/skiko](https://www.github.com/JetBrains/skiko)
     * **License:** [The Apache License, Version 2.0](http://www.apache.org/licenses/LICENSE-2.0.txt)

1.  **Group** : org.jetbrains.skiko. **Name** : skiko-awt-runtime-windows-x64. **Version** : 0.7.85.4.
     * **Project URL:** [https://www.github.com/JetBrains/skiko](https://www.github.com/JetBrains/skiko)
     * **License:** [The Apache License, Version 2.0](http://www.apache.org/licenses/LICENSE-2.0.txt)

## Compile, tests, and tooling
1.  **Group** : aopalliance. **Name** : aopalliance. **Version** : 1.0.
     * **Project URL:** [http://aopalliance.sourceforge.net](http://aopalliance.sourceforge.net)
     * **License:** Public Domain

1.  **Group** : cafe.adriel.voyager. **Name** : voyager-core. **Version** : 1.0.1.**No license information found**
1.  **Group** : cafe.adriel.voyager. **Name** : voyager-core-desktop. **Version** : 1.0.1.
     * **Project URL:** [https://github.com/adrielcafe/voyager](https://github.com/adrielcafe/voyager)
     * **License:** [The MIT License](https://opensource.org/licenses/MIT)

1.  **Group** : cafe.adriel.voyager. **Name** : voyager-navigator. **Version** : 1.0.1.**No license information found**
1.  **Group** : cafe.adriel.voyager. **Name** : voyager-navigator-desktop. **Version** : 1.0.1.
     * **Project URL:** [https://github.com/adrielcafe/voyager](https://github.com/adrielcafe/voyager)
     * **License:** [The MIT License](https://opensource.org/licenses/MIT)

1.  **Group** : com.beust. **Name** : jcommander. **Version** : 1.48.
     * **Project URL:** [http://beust.com/jcommander](http://beust.com/jcommander)
     * **License:** [The Apache Software License, Version 2.0](http://www.apache.org/licenses/LICENSE-2.0.txt)

1.  **Group** : com.beust. **Name** : jcommander. **Version** : 1.82.
     * **Project URL:** [https://jcommander.org](https://jcommander.org)
     * **License:** [Apache License, Version 2.0](https://www.apache.org/licenses/LICENSE-2.0.txt)

1.  **Group** : com.fasterxml.jackson. **Name** : jackson-bom. **Version** : 2.14.3.**No license information found**
1.  **Group** : com.fasterxml.jackson.core. **Name** : jackson-annotations. **Version** : 2.14.3.
     * **Project URL:** [https://github.com/FasterXML/jackson](https://github.com/FasterXML/jackson)
     * **License:** [The Apache Software License, Version 2.0](https://www.apache.org/licenses/LICENSE-2.0.txt)

1.  **Group** : com.fasterxml.jackson.core. **Name** : jackson-core. **Version** : 2.14.3.
     * **Project URL:** [https://github.com/FasterXML/jackson-core](https://github.com/FasterXML/jackson-core)
     * **License:** [Apache License, Version 2.0](http://www.apache.org/licenses/LICENSE-2.0.txt)
     * **License:** [The Apache Software License, Version 2.0](https://www.apache.org/licenses/LICENSE-2.0.txt)

1.  **Group** : com.fasterxml.jackson.core. **Name** : jackson-databind. **Version** : 2.14.3.
     * **Project URL:** [https://github.com/FasterXML/jackson](https://github.com/FasterXML/jackson)
     * **License:** [Apache License, Version 2.0](http://www.apache.org/licenses/LICENSE-2.0.txt)
     * **License:** [The Apache Software License, Version 2.0](https://www.apache.org/licenses/LICENSE-2.0.txt)

1.  **Group** : com.fasterxml.jackson.dataformat. **Name** : jackson-dataformat-xml. **Version** : 2.14.3.
     * **Project URL:** [https://github.com/FasterXML/jackson-dataformat-xml](https://github.com/FasterXML/jackson-dataformat-xml)
     * **License:** [Apache License, Version 2.0](http://www.apache.org/licenses/LICENSE-2.0.txt)
     * **License:** [The Apache Software License, Version 2.0](http://www.apache.org/licenses/LICENSE-2.0.txt)

1.  **Group** : com.fasterxml.jackson.module. **Name** : jackson-module-kotlin. **Version** : 2.14.3.
     * **Project URL:** [https://github.com/FasterXML/jackson-module-kotlin](https://github.com/FasterXML/jackson-module-kotlin)
     * **License:** [Apache License, Version 2.0](http://www.apache.org/licenses/LICENSE-2.0.txt)
     * **License:** [The Apache Software License, Version 2.0](https://www.apache.org/licenses/LICENSE-2.0.txt)

1.  **Group** : com.fasterxml.woodstox. **Name** : woodstox-core. **Version** : 6.5.0.
     * **Project URL:** [https://github.com/FasterXML/woodstox](https://github.com/FasterXML/woodstox)
     * **License:** [The Apache License, Version 2.0](http://www.apache.org/licenses/LICENSE-2.0.txt)
     * **License:** [The Apache Software License, Version 2.0](http://www.apache.org/licenses/LICENSE-2.0.txt)

1.  **Group** : com.github.ajalt. **Name** : colormath. **Version** : 1.2.0.
     * **Project URL:** [https://github.com/ajalt/colormath](https://github.com/ajalt/colormath)
     * **License:** [Apache-2.0](http://www.apache.org/licenses/LICENSE-2.0.txt)

1.  **Group** : com.github.ajalt. **Name** : mordant. **Version** : 1.2.1.
     * **Project URL:** [https://github.com/ajalt/mordant](https://github.com/ajalt/mordant)
     * **License:** [Apache-2.0](http://www.apache.org/licenses/LICENSE-2.0.txt)

1.  **Group** : com.github.ben-manes.caffeine. **Name** : caffeine. **Version** : 3.0.5.
     * **Project URL:** [https://github.com/ben-manes/caffeine](https://github.com/ben-manes/caffeine)
     * **License:** [Apache License, Version 2.0](https://www.apache.org/licenses/LICENSE-2.0.txt)

1.  **Group** : com.github.kevinstern. **Name** : software-and-algorithms. **Version** : 1.0.
     * **Project URL:** [https://www.github.com/KevinStern/software-and-algorithms](https://www.github.com/KevinStern/software-and-algorithms)
     * **License:** [MIT License](http://www.opensource.org/licenses/mit-license.php)

1.  **Group** : com.google.auto. **Name** : auto-common. **Version** : 1.2.2.
     * **Project URL:** [https://github.com/google/auto/tree/main/common](https://github.com/google/auto/tree/main/common)
     * **License:** [Apache 2.0](http://www.apache.org/licenses/LICENSE-2.0.txt)

1.  **Group** : com.google.auto.service. **Name** : auto-service-annotations. **Version** : 1.1.1.
     * **Project URL:** [https://github.com/google/auto/tree/main/service](https://github.com/google/auto/tree/main/service)
     * **License:** [Apache 2.0](http://www.apache.org/licenses/LICENSE-2.0.txt)

1.  **Group** : com.google.auto.value. **Name** : auto-value-annotations. **Version** : 1.10.2.
     * **Project URL:** [https://github.com/google/auto/tree/main/value](https://github.com/google/auto/tree/main/value)
     * **License:** [Apache 2.0](http://www.apache.org/licenses/LICENSE-2.0.txt)

1.  **Group** : com.google.code.findbugs. **Name** : jsr305. **Version** : 3.0.2.
     * **Project URL:** [http://findbugs.sourceforge.net/](http://findbugs.sourceforge.net/)
     * **License:** [The Apache Software License, Version 2.0](http://www.apache.org/licenses/LICENSE-2.0.txt)

1.  **Group** : com.google.code.gson. **Name** : gson. **Version** : 2.10.1.
     * **Project URL:** [https://github.com/google/gson/gson](https://github.com/google/gson/gson)
     * **License:** [Apache-2.0](https://www.apache.org/licenses/LICENSE-2.0.txt)

1.  **Group** : com.google.errorprone. **Name** : error_prone_annotation. **Version** : 2.23.0.
     * **Project URL:** [https://errorprone.info/error_prone_annotation](https://errorprone.info/error_prone_annotation)
     * **License:** [Apache 2.0](http://www.apache.org/licenses/LICENSE-2.0.txt)

1.  **Group** : com.google.errorprone. **Name** : error_prone_annotations. **Version** : 2.23.0.
     * **Project URL:** [https://errorprone.info/error_prone_annotations](https://errorprone.info/error_prone_annotations)
     * **License:** [Apache 2.0](http://www.apache.org/licenses/LICENSE-2.0.txt)

1.  **Group** : com.google.errorprone. **Name** : error_prone_check_api. **Version** : 2.23.0.
     * **Project URL:** [https://errorprone.info/error_prone_check_api](https://errorprone.info/error_prone_check_api)
     * **License:** [Apache 2.0](http://www.apache.org/licenses/LICENSE-2.0.txt)

1.  **Group** : com.google.errorprone. **Name** : error_prone_core. **Version** : 2.23.0.
     * **Project URL:** [https://errorprone.info/error_prone_core](https://errorprone.info/error_prone_core)
     * **License:** [Apache 2.0](http://www.apache.org/licenses/LICENSE-2.0.txt)

1.  **Group** : com.google.errorprone. **Name** : error_prone_type_annotations. **Version** : 2.23.0.
     * **Project URL:** [https://errorprone.info/error_prone_type_annotations](https://errorprone.info/error_prone_type_annotations)
     * **License:** [Apache 2.0](http://www.apache.org/licenses/LICENSE-2.0.txt)

1.  **Group** : com.google.errorprone. **Name** : javac. **Version** : 9+181-r4173-1.
     * **Project URL:** [https://github.com/google/error-prone-javac](https://github.com/google/error-prone-javac)
     * **License:** [GNU General Public License, version 2, with the Classpath Exception](http://openjdk.java.net/legal/gplv2+ce.html)

1.  **Group** : com.google.flogger. **Name** : flogger. **Version** : 0.7.4.
     * **Project URL:** [https://github.com/google/flogger](https://github.com/google/flogger)
     * **License:** [Apache 2.0](https://www.apache.org/licenses/LICENSE-2.0.txt)

1.  **Group** : com.google.flogger. **Name** : flogger-system-backend. **Version** : 0.7.4.
     * **Project URL:** [https://github.com/google/flogger](https://github.com/google/flogger)
     * **License:** [Apache 2.0](https://www.apache.org/licenses/LICENSE-2.0.txt)

1.  **Group** : com.google.guava. **Name** : failureaccess. **Version** : 1.0.1.
     * **Project URL:** [https://github.com/google/guava/](https://github.com/google/guava/)
     * **License:** [The Apache Software License, Version 2.0](http://www.apache.org/licenses/LICENSE-2.0.txt)

1.  **Group** : com.google.guava. **Name** : guava. **Version** : 31.1-jre.
     * **Project URL:** [https://github.com/google/guava](https://github.com/google/guava)
     * **License:** [Apache License, Version 2.0](http://www.apache.org/licenses/LICENSE-2.0.txt)

1.  **Group** : com.google.guava. **Name** : guava-testlib. **Version** : 31.1-jre.
     * **License:** [Apache License, Version 2.0](http://www.apache.org/licenses/LICENSE-2.0.txt)

1.  **Group** : com.google.guava. **Name** : listenablefuture. **Version** : 9999.0-empty-to-avoid-conflict-with-guava.
     * **License:** [The Apache Software License, Version 2.0](http://www.apache.org/licenses/LICENSE-2.0.txt)

1.  **Group** : com.google.inject. **Name** : guice. **Version** : 5.1.0.
     * **Project URL:** [https://github.com/google/guice](https://github.com/google/guice)
     * **License:** [The Apache Software License, Version 2.0](http://www.apache.org/licenses/LICENSE-2.0.txt)

1.  **Group** : com.google.j2objc. **Name** : j2objc-annotations. **Version** : 2.8.
     * **Project URL:** [https://github.com/google/j2objc/](https://github.com/google/j2objc/)
     * **License:** [Apache License, Version 2.0](http://www.apache.org/licenses/LICENSE-2.0.txt)

1.  **Group** : com.google.protobuf. **Name** : protobuf-java. **Version** : 3.22.3.
     * **License:** [BSD-3-Clause](https://opensource.org/licenses/BSD-3-Clause)

1.  **Group** : com.google.protobuf. **Name** : protobuf-java-util. **Version** : 3.22.3.
     * **License:** [BSD-3-Clause](https://opensource.org/licenses/BSD-3-Clause)

1.  **Group** : com.google.protobuf. **Name** : protobuf-kotlin. **Version** : 3.22.3.
     * **License:** [BSD-3-Clause](https://opensource.org/licenses/BSD-3-Clause)

1.  **Group** : com.google.truth. **Name** : truth. **Version** : 1.1.5.
     * **License:** [The Apache Software License, Version 2.0](http://www.apache.org/licenses/LICENSE-2.0.txt)

1.  **Group** : com.google.truth.extensions. **Name** : truth-java8-extension. **Version** : 1.1.5.
     * **License:** [The Apache Software License, Version 2.0](http://www.apache.org/licenses/LICENSE-2.0.txt)

1.  **Group** : com.google.truth.extensions. **Name** : truth-liteproto-extension. **Version** : 1.1.5.
     * **License:** [The Apache Software License, Version 2.0](http://www.apache.org/licenses/LICENSE-2.0.txt)

1.  **Group** : com.google.truth.extensions. **Name** : truth-proto-extension. **Version** : 1.1.5.
     * **License:** [The Apache Software License, Version 2.0](http://www.apache.org/licenses/LICENSE-2.0.txt)

1.  **Group** : com.puppycrawl.tools. **Name** : checkstyle. **Version** : 10.12.1.
     * **Project URL:** [https://checkstyle.org/](https://checkstyle.org/)
     * **License:** [LGPL-2.1+](http://www.gnu.org/licenses/old-licenses/lgpl-2.1.txt)

1.  **Group** : com.soywiz.korlibs.korte. **Name** : korte-jvm. **Version** : 4.0.10.
     * **Project URL:** [https://github.com/korlibs/korge-next](https://github.com/korlibs/korge-next)
     * **License:** [MIT](https://raw.githubusercontent.com/korlibs/korge-next/master/korge/LICENSE.txt)

1.  **Group** : commons-beanutils. **Name** : commons-beanutils. **Version** : 1.9.4.
     * **Project URL:** [https://commons.apache.org/proper/commons-beanutils/](https://commons.apache.org/proper/commons-beanutils/)
     * **License:** [Apache License, Version 2.0](https://www.apache.org/licenses/LICENSE-2.0.txt)

1.  **Group** : commons-codec. **Name** : commons-codec. **Version** : 1.16.0.
     * **Project URL:** [https://commons.apache.org/proper/commons-codec/](https://commons.apache.org/proper/commons-codec/)
     * **License:** [Apache-2.0](https://www.apache.org/licenses/LICENSE-2.0.txt)

1.  **Group** : commons-collections. **Name** : commons-collections. **Version** : 3.2.2.
     * **Project URL:** [http://commons.apache.org/collections/](http://commons.apache.org/collections/)
     * **License:** [Apache License, Version 2.0](http://www.apache.org/licenses/LICENSE-2.0.txt)

1.  **Group** : info.picocli. **Name** : picocli. **Version** : 4.7.4.
     * **Project URL:** [https://picocli.info](https://picocli.info)
     * **License:** [The Apache Software License, version 2.0](http://www.apache.org/licenses/LICENSE-2.0.txt)

1.  **Group** : io.github.classgraph. **Name** : classgraph. **Version** : 4.8.172.
     * **Project URL:** [https://github.com/classgraph/classgraph](https://github.com/classgraph/classgraph)
     * **License:** [The MIT License (MIT)](http://opensource.org/licenses/MIT)

1.  **Group** : io.github.davidburstrom.contester. **Name** : contester-breakpoint. **Version** : 0.2.0.
     * **Project URL:** [https://github.com/davidburstrom/contester](https://github.com/davidburstrom/contester)
     * **License:** [The Apache License, Version 2.0](http://www.apache.org/licenses/LICENSE-2.0.txt)

1.  **Group** : io.github.detekt.sarif4k. **Name** : sarif4k. **Version** : 0.4.0.**No license information found**
1.  **Group** : io.github.detekt.sarif4k. **Name** : sarif4k-jvm. **Version** : 0.4.0.
     * **Project URL:** [https://detekt.github.io/detekt](https://detekt.github.io/detekt)
     * **License:** [The Apache Software License, Version 2.0](http://www.apache.org/licenses/LICENSE-2.0.txt)

1.  **Group** : io.github.eisop. **Name** : dataflow-errorprone. **Version** : 3.34.0-eisop1.
     * **Project URL:** [https://eisop.github.io/](https://eisop.github.io/)
     * **License:** [GNU General Public License, version 2 (GPL2), with the classpath exception](http://www.gnu.org/software/classpath/license.html)

1.  **Group** : io.github.java-diff-utils. **Name** : java-diff-utils. **Version** : 4.12.
     * **License:** [The Apache Software License, Version 2.0](http://www.apache.org/licenses/LICENSE-2.0.txt)

1.  **Group** : io.gitlab.arturbosch.detekt. **Name** : detekt-api. **Version** : 1.23.0.
     * **Project URL:** [https://detekt.dev](https://detekt.dev)
     * **License:** [The Apache Software License, Version 2.0](https://www.apache.org/licenses/LICENSE-2.0.txt)

1.  **Group** : io.gitlab.arturbosch.detekt. **Name** : detekt-cli. **Version** : 1.23.0.
     * **Project URL:** [https://detekt.dev](https://detekt.dev)
     * **License:** [The Apache Software License, Version 2.0](https://www.apache.org/licenses/LICENSE-2.0.txt)

1.  **Group** : io.gitlab.arturbosch.detekt. **Name** : detekt-core. **Version** : 1.23.0.
     * **Project URL:** [https://detekt.dev](https://detekt.dev)
     * **License:** [The Apache Software License, Version 2.0](https://www.apache.org/licenses/LICENSE-2.0.txt)

1.  **Group** : io.gitlab.arturbosch.detekt. **Name** : detekt-metrics. **Version** : 1.23.0.
     * **Project URL:** [https://detekt.dev](https://detekt.dev)
     * **License:** [The Apache Software License, Version 2.0](https://www.apache.org/licenses/LICENSE-2.0.txt)

1.  **Group** : io.gitlab.arturbosch.detekt. **Name** : detekt-parser. **Version** : 1.23.0.
     * **Project URL:** [https://detekt.dev](https://detekt.dev)
     * **License:** [The Apache Software License, Version 2.0](https://www.apache.org/licenses/LICENSE-2.0.txt)

1.  **Group** : io.gitlab.arturbosch.detekt. **Name** : detekt-psi-utils. **Version** : 1.23.0.
     * **Project URL:** [https://detekt.dev](https://detekt.dev)
     * **License:** [The Apache Software License, Version 2.0](https://www.apache.org/licenses/LICENSE-2.0.txt)

1.  **Group** : io.gitlab.arturbosch.detekt. **Name** : detekt-report-html. **Version** : 1.23.0.
     * **Project URL:** [https://detekt.dev](https://detekt.dev)
     * **License:** [The Apache Software License, Version 2.0](https://www.apache.org/licenses/LICENSE-2.0.txt)

1.  **Group** : io.gitlab.arturbosch.detekt. **Name** : detekt-report-md. **Version** : 1.23.0.
     * **Project URL:** [https://detekt.dev](https://detekt.dev)
     * **License:** [The Apache Software License, Version 2.0](https://www.apache.org/licenses/LICENSE-2.0.txt)

1.  **Group** : io.gitlab.arturbosch.detekt. **Name** : detekt-report-sarif. **Version** : 1.23.0.
     * **Project URL:** [https://detekt.dev](https://detekt.dev)
     * **License:** [The Apache Software License, Version 2.0](https://www.apache.org/licenses/LICENSE-2.0.txt)

1.  **Group** : io.gitlab.arturbosch.detekt. **Name** : detekt-report-txt. **Version** : 1.23.0.
     * **Project URL:** [https://detekt.dev](https://detekt.dev)
     * **License:** [The Apache Software License, Version 2.0](https://www.apache.org/licenses/LICENSE-2.0.txt)

1.  **Group** : io.gitlab.arturbosch.detekt. **Name** : detekt-report-xml. **Version** : 1.23.0.
     * **Project URL:** [https://detekt.dev](https://detekt.dev)
     * **License:** [The Apache Software License, Version 2.0](https://www.apache.org/licenses/LICENSE-2.0.txt)

1.  **Group** : io.gitlab.arturbosch.detekt. **Name** : detekt-rules. **Version** : 1.23.0.
     * **Project URL:** [https://detekt.dev](https://detekt.dev)
     * **License:** [The Apache Software License, Version 2.0](https://www.apache.org/licenses/LICENSE-2.0.txt)

1.  **Group** : io.gitlab.arturbosch.detekt. **Name** : detekt-rules-complexity. **Version** : 1.23.0.
     * **Project URL:** [https://detekt.dev](https://detekt.dev)
     * **License:** [The Apache Software License, Version 2.0](https://www.apache.org/licenses/LICENSE-2.0.txt)

1.  **Group** : io.gitlab.arturbosch.detekt. **Name** : detekt-rules-coroutines. **Version** : 1.23.0.
     * **Project URL:** [https://detekt.dev](https://detekt.dev)
     * **License:** [The Apache Software License, Version 2.0](https://www.apache.org/licenses/LICENSE-2.0.txt)

1.  **Group** : io.gitlab.arturbosch.detekt. **Name** : detekt-rules-documentation. **Version** : 1.23.0.
     * **Project URL:** [https://detekt.dev](https://detekt.dev)
     * **License:** [The Apache Software License, Version 2.0](https://www.apache.org/licenses/LICENSE-2.0.txt)

1.  **Group** : io.gitlab.arturbosch.detekt. **Name** : detekt-rules-empty. **Version** : 1.23.0.
     * **Project URL:** [https://detekt.dev](https://detekt.dev)
     * **License:** [The Apache Software License, Version 2.0](https://www.apache.org/licenses/LICENSE-2.0.txt)

1.  **Group** : io.gitlab.arturbosch.detekt. **Name** : detekt-rules-errorprone. **Version** : 1.23.0.
     * **Project URL:** [https://detekt.dev](https://detekt.dev)
     * **License:** [The Apache Software License, Version 2.0](https://www.apache.org/licenses/LICENSE-2.0.txt)

1.  **Group** : io.gitlab.arturbosch.detekt. **Name** : detekt-rules-exceptions. **Version** : 1.23.0.
     * **Project URL:** [https://detekt.dev](https://detekt.dev)
     * **License:** [The Apache Software License, Version 2.0](https://www.apache.org/licenses/LICENSE-2.0.txt)

1.  **Group** : io.gitlab.arturbosch.detekt. **Name** : detekt-rules-naming. **Version** : 1.23.0.
     * **Project URL:** [https://detekt.dev](https://detekt.dev)
     * **License:** [The Apache Software License, Version 2.0](https://www.apache.org/licenses/LICENSE-2.0.txt)

1.  **Group** : io.gitlab.arturbosch.detekt. **Name** : detekt-rules-performance. **Version** : 1.23.0.
     * **Project URL:** [https://detekt.dev](https://detekt.dev)
     * **License:** [The Apache Software License, Version 2.0](https://www.apache.org/licenses/LICENSE-2.0.txt)

1.  **Group** : io.gitlab.arturbosch.detekt. **Name** : detekt-rules-style. **Version** : 1.23.0.
     * **Project URL:** [https://detekt.dev](https://detekt.dev)
     * **License:** [The Apache Software License, Version 2.0](https://www.apache.org/licenses/LICENSE-2.0.txt)

1.  **Group** : io.gitlab.arturbosch.detekt. **Name** : detekt-tooling. **Version** : 1.23.0.
     * **Project URL:** [https://detekt.dev](https://detekt.dev)
     * **License:** [The Apache Software License, Version 2.0](https://www.apache.org/licenses/LICENSE-2.0.txt)

1.  **Group** : io.gitlab.arturbosch.detekt. **Name** : detekt-utils. **Version** : 1.23.0.
     * **Project URL:** [https://detekt.dev](https://detekt.dev)
     * **License:** [The Apache Software License, Version 2.0](https://www.apache.org/licenses/LICENSE-2.0.txt)

1.  **Group** : io.kotest. **Name** : kotest-assertions-api. **Version** : 5.9.1.**No license information found**
1.  **Group** : io.kotest. **Name** : kotest-assertions-api-jvm. **Version** : 5.9.1.
     * **Project URL:** [https://github.com/kotest/kotest](https://github.com/kotest/kotest)
     * **License:** [Apache-2.0](https://opensource.org/licenses/Apache-2.0)

1.  **Group** : io.kotest. **Name** : kotest-assertions-core. **Version** : 5.9.1.**No license information found**
1.  **Group** : io.kotest. **Name** : kotest-assertions-core-jvm. **Version** : 5.9.1.
     * **Project URL:** [https://github.com/kotest/kotest](https://github.com/kotest/kotest)
     * **License:** [Apache-2.0](https://opensource.org/licenses/Apache-2.0)

1.  **Group** : io.kotest. **Name** : kotest-assertions-shared. **Version** : 5.9.1.**No license information found**
1.  **Group** : io.kotest. **Name** : kotest-assertions-shared-jvm. **Version** : 5.9.1.
     * **Project URL:** [https://github.com/kotest/kotest](https://github.com/kotest/kotest)
     * **License:** [Apache-2.0](https://opensource.org/licenses/Apache-2.0)

1.  **Group** : io.kotest. **Name** : kotest-common. **Version** : 5.9.1.**No license information found**
1.  **Group** : io.kotest. **Name** : kotest-common-jvm. **Version** : 5.9.1.
     * **Project URL:** [https://github.com/kotest/kotest](https://github.com/kotest/kotest)
     * **License:** [Apache-2.0](https://opensource.org/licenses/Apache-2.0)

1.  **Group** : io.kotest. **Name** : kotest-extensions. **Version** : 5.9.1.**No license information found**
1.  **Group** : io.kotest. **Name** : kotest-extensions-jvm. **Version** : 5.9.1.
     * **Project URL:** [https://github.com/kotest/kotest](https://github.com/kotest/kotest)
     * **License:** [Apache-2.0](https://opensource.org/licenses/Apache-2.0)

1.  **Group** : io.kotest. **Name** : kotest-framework-api. **Version** : 5.9.1.**No license information found**
1.  **Group** : io.kotest. **Name** : kotest-framework-api-jvm. **Version** : 5.9.1.
     * **Project URL:** [https://github.com/kotest/kotest](https://github.com/kotest/kotest)
     * **License:** [Apache-2.0](https://opensource.org/licenses/Apache-2.0)

1.  **Group** : io.kotest. **Name** : kotest-framework-concurrency. **Version** : 5.9.1.**No license information found**
1.  **Group** : io.kotest. **Name** : kotest-framework-concurrency-jvm. **Version** : 5.9.1.
     * **Project URL:** [https://github.com/kotest/kotest](https://github.com/kotest/kotest)
     * **License:** [Apache-2.0](https://opensource.org/licenses/Apache-2.0)

1.  **Group** : io.kotest. **Name** : kotest-framework-datatest. **Version** : 5.9.1.**No license information found**
1.  **Group** : io.kotest. **Name** : kotest-framework-datatest-jvm. **Version** : 5.9.1.
     * **Project URL:** [https://github.com/kotest/kotest](https://github.com/kotest/kotest)
     * **License:** [Apache-2.0](https://opensource.org/licenses/Apache-2.0)

1.  **Group** : io.kotest. **Name** : kotest-framework-discovery. **Version** : 5.9.1.**No license information found**
1.  **Group** : io.kotest. **Name** : kotest-framework-discovery-jvm. **Version** : 5.9.1.
     * **Project URL:** [https://github.com/kotest/kotest](https://github.com/kotest/kotest)
     * **License:** [Apache-2.0](https://opensource.org/licenses/Apache-2.0)

1.  **Group** : io.kotest. **Name** : kotest-framework-engine. **Version** : 5.9.1.**No license information found**
1.  **Group** : io.kotest. **Name** : kotest-framework-engine-jvm. **Version** : 5.9.1.
     * **Project URL:** [https://github.com/kotest/kotest](https://github.com/kotest/kotest)
     * **License:** [Apache-2.0](https://opensource.org/licenses/Apache-2.0)

1.  **Group** : io.kotest. **Name** : kotest-runner-junit5. **Version** : 5.9.1.**No license information found**
1.  **Group** : io.kotest. **Name** : kotest-runner-junit5-jvm. **Version** : 5.9.1.
     * **Project URL:** [https://github.com/kotest/kotest](https://github.com/kotest/kotest)
     * **License:** [Apache-2.0](https://opensource.org/licenses/Apache-2.0)

1.  **Group** : it.unimi.dsi. **Name** : fastutil-core. **Version** : 8.5.12.
     * **Project URL:** [http://fastutil.di.unimi.it/](http://fastutil.di.unimi.it/)
     * **License:** [Apache License, Version 2.0](http://www.apache.org/licenses/LICENSE-2.0.html)

1.  **Group** : javax.annotation. **Name** : javax.annotation-api. **Version** : 1.3.2.
     * **Project URL:** [http://jcp.org/en/jsr/detail?id=250](http://jcp.org/en/jsr/detail?id=250)
     * **License:** [CDDL + GPLv2 with classpath exception](https://github.com/javaee/javax.annotation/blob/master/LICENSE)

1.  **Group** : javax.inject. **Name** : javax.inject. **Version** : 1.
     * **Project URL:** [http://code.google.com/p/atinject/](http://code.google.com/p/atinject/)
     * **License:** [The Apache Software License, Version 2.0](http://www.apache.org/licenses/LICENSE-2.0.txt)

1.  **Group** : junit. **Name** : junit. **Version** : 4.13.1.
     * **Project URL:** [http://junit.org](http://junit.org)
     * **License:** [Eclipse Public License 1.0](http://www.eclipse.org/legal/epl-v10.html)

1.  **Group** : net.bytebuddy. **Name** : byte-buddy. **Version** : 1.10.9.
     * **License:** [Apache License, Version 2.0](http://www.apache.org/licenses/LICENSE-2.0.txt)

1.  **Group** : net.bytebuddy. **Name** : byte-buddy-agent. **Version** : 1.10.9.
     * **License:** [Apache License, Version 2.0](http://www.apache.org/licenses/LICENSE-2.0.txt)

1.  **Group** : net.java.dev.jna. **Name** : jna. **Version** : 5.6.0.
     * **Project URL:** [https://github.com/java-native-access/jna](https://github.com/java-native-access/jna)
     * **License:** [Apache License v2.0](http://www.apache.org/licenses/LICENSE-2.0.txt)
     * **License:** [LGPL, version 2.1](http://www.gnu.org/licenses/licenses.html)

1.  **Group** : net.java.dev.jna. **Name** : jna. **Version** : 5.9.0.
     * **Project URL:** [https://github.com/java-native-access/jna](https://github.com/java-native-access/jna)
     * **License:** [Apache-2.0](https://www.apache.org/licenses/LICENSE-2.0.txt)
     * **License:** [LGPL-2.1-or-later](https://www.gnu.org/licenses/old-licenses/lgpl-2.1)

1.  **Group** : net.java.dev.jna. **Name** : jna-platform. **Version** : 5.9.0.
     * **Project URL:** [https://github.com/java-native-access/jna](https://github.com/java-native-access/jna)
     * **License:** [Apache-2.0](https://www.apache.org/licenses/LICENSE-2.0.txt)
     * **License:** [LGPL-2.1-or-later](https://www.gnu.org/licenses/old-licenses/lgpl-2.1)

1.  **Group** : net.sf.saxon. **Name** : Saxon-HE. **Version** : 12.2.
     * **Project URL:** [http://www.saxonica.com/](http://www.saxonica.com/)
     * **License:** [Mozilla Public License Version 2.0](http://www.mozilla.org/MPL/2.0/)

1.  **Group** : net.sourceforge.pmd. **Name** : pmd-core. **Version** : 6.55.0.
     * **License:** [BSD-style](http://pmd.sourceforge.net/license.html)

1.  **Group** : net.sourceforge.pmd. **Name** : pmd-java. **Version** : 6.55.0.
     * **License:** [BSD-style](http://pmd.sourceforge.net/license.html)

1.  **Group** : net.sourceforge.saxon. **Name** : saxon. **Version** : 9.1.0.8.
     * **Project URL:** [http://saxon.sourceforge.net/](http://saxon.sourceforge.net/)
     * **License:** [Mozilla Public License Version 1.0](http://www.mozilla.org/MPL/MPL-1.0.txt)

1.  **Group** : org.antlr. **Name** : antlr4-runtime. **Version** : 4.11.1.
     * **Project URL:** [https://www.antlr.org/](https://www.antlr.org/)
     * **License:** [BSD-3-Clause](https://www.antlr.org/license.html)

1.  **Group** : org.antlr. **Name** : antlr4-runtime. **Version** : 4.7.2.
     * **Project URL:** [http://www.antlr.org](http://www.antlr.org)
     * **License:** [The BSD License](http://www.antlr.org/license.html)

1.  **Group** : org.apache.commons. **Name** : commons-lang3. **Version** : 3.8.1.
     * **Project URL:** [http://commons.apache.org/proper/commons-lang/](http://commons.apache.org/proper/commons-lang/)
     * **License:** [Apache License, Version 2.0](https://www.apache.org/licenses/LICENSE-2.0.txt)

1.  **Group** : org.apache.httpcomponents.client5. **Name** : httpclient5. **Version** : 5.1.3.
     * **License:** [Apache License, Version 2.0](https://www.apache.org/licenses/LICENSE-2.0.txt)

1.  **Group** : org.apache.httpcomponents.core5. **Name** : httpcore5. **Version** : 5.1.3.
     * **License:** [Apache License, Version 2.0](https://www.apache.org/licenses/LICENSE-2.0.txt)

1.  **Group** : org.apache.httpcomponents.core5. **Name** : httpcore5-h2. **Version** : 5.1.3.
     * **License:** [Apache License, Version 2.0](https://www.apache.org/licenses/LICENSE-2.0.txt)

1.  **Group** : org.apiguardian. **Name** : apiguardian-api. **Version** : 1.1.2.
     * **Project URL:** [https://github.com/apiguardian-team/apiguardian](https://github.com/apiguardian-team/apiguardian)
     * **License:** [The Apache License, Version 2.0](http://www.apache.org/licenses/LICENSE-2.0.txt)

1.  **Group** : org.checkerframework. **Name** : checker-compat-qual. **Version** : 2.5.3.
     * **Project URL:** [https://checkerframework.org](https://checkerframework.org)
     * **License:** [GNU General Public License, version 2 (GPL2), with the classpath exception](http://www.gnu.org/software/classpath/license.html)
     * **License:** [The MIT License](http://opensource.org/licenses/MIT)

1.  **Group** : org.checkerframework. **Name** : checker-qual. **Version** : 3.40.0.
     * **Project URL:** [https://checkerframework.org/](https://checkerframework.org/)
     * **License:** [The MIT License](http://opensource.org/licenses/MIT)

1.  **Group** : org.codehaus.woodstox. **Name** : stax2-api. **Version** : 4.2.1.
     * **Project URL:** [http://github.com/FasterXML/stax2-api](http://github.com/FasterXML/stax2-api)
     * **License:** [The Apache Software License, Version 2.0](http://www.apache.org/licenses/LICENSE-2.0.txt)
     * **License:** [The BSD License](http://www.opensource.org/licenses/bsd-license.php)

1.  **Group** : org.freemarker. **Name** : freemarker. **Version** : 2.3.30.
     * **Project URL:** [https://freemarker.apache.org/](https://freemarker.apache.org/)
     * **License:** [Apache License, Version 2.0](http://www.apache.org/licenses/LICENSE-2.0.txt)

1.  **Group** : org.freemarker. **Name** : freemarker. **Version** : 2.3.32.
     * **Project URL:** [https://freemarker.apache.org/](https://freemarker.apache.org/)
     * **License:** [Apache License, Version 2.0](http://www.apache.org/licenses/LICENSE-2.0.txt)

1.  **Group** : org.hamcrest. **Name** : hamcrest. **Version** : 2.2.
     * **Project URL:** [http://hamcrest.org/JavaHamcrest/](http://hamcrest.org/JavaHamcrest/)
     * **License:** [BSD License 3](http://opensource.org/licenses/BSD-3-Clause)

1.  **Group** : org.hamcrest. **Name** : hamcrest-core. **Version** : 2.2.
     * **Project URL:** [http://hamcrest.org/JavaHamcrest/](http://hamcrest.org/JavaHamcrest/)
     * **License:** [BSD License 3](http://opensource.org/licenses/BSD-3-Clause)

1.  **Group** : org.javassist. **Name** : javassist. **Version** : 3.28.0-GA.
     * **Project URL:** [http://www.javassist.org/](http://www.javassist.org/)
     * **License:** [Apache License 2.0](http://www.apache.org/licenses/)
     * **License:** [LGPL 2.1](http://www.gnu.org/licenses/lgpl-2.1.html)
     * **License:** [MPL 1.1](http://www.mozilla.org/MPL/MPL-1.1.html)

1.  **Group** : org.jetbrains. **Name** : annotations. **Version** : 24.0.1.
     * **Project URL:** [https://github.com/JetBrains/java-annotations](https://github.com/JetBrains/java-annotations)
     * **License:** [The Apache Software License, Version 2.0](https://www.apache.org/licenses/LICENSE-2.0.txt)

1.  **Group** : org.jetbrains. **Name** : markdown. **Version** : 0.5.2.**No license information found**
1.  **Group** : org.jetbrains. **Name** : markdown-jvm. **Version** : 0.5.2.
     * **Project URL:** [https://github.com/JetBrains/markdown](https://github.com/JetBrains/markdown)
     * **License:** [The Apache Software License, Version 2.0](http://www.apache.org/licenses/LICENSE-2.0.txt)

1.  **Group** : org.jetbrains.compose.animation. **Name** : animation. **Version** : 1.5.12.**No license information found**
1.  **Group** : org.jetbrains.compose.animation. **Name** : animation-core. **Version** : 1.5.12.**No license information found**
1.  **Group** : org.jetbrains.compose.animation. **Name** : animation-core-desktop. **Version** : 1.5.12.
     * **Project URL:** [https://github.com/JetBrains/compose-jb](https://github.com/JetBrains/compose-jb)
     * **License:** [The Apache Software License, Version 2.0](https://www.apache.org/licenses/LICENSE-2.0.txt)

1.  **Group** : org.jetbrains.compose.animation. **Name** : animation-desktop. **Version** : 1.5.12.
     * **Project URL:** [https://github.com/JetBrains/compose-jb](https://github.com/JetBrains/compose-jb)
     * **License:** [The Apache Software License, Version 2.0](https://www.apache.org/licenses/LICENSE-2.0.txt)

1.  **Group** : org.jetbrains.compose.compiler. **Name** : compiler. **Version** : 1.4.8.
     * **Project URL:** [https://github.com/JetBrains/compose-jb](https://github.com/JetBrains/compose-jb)
     * **License:** [The Apache Software License, Version 2.0](https://www.apache.org/licenses/LICENSE-2.0.txt)

1.  **Group** : org.jetbrains.compose.desktop. **Name** : desktop. **Version** : 1.5.12.**No license information found**
1.  **Group** : org.jetbrains.compose.desktop. **Name** : desktop-jvm. **Version** : 1.5.12.
     * **Project URL:** [https://github.com/JetBrains/compose-jb](https://github.com/JetBrains/compose-jb)
     * **License:** [The Apache Software License, Version 2.0](https://www.apache.org/licenses/LICENSE-2.0.txt)

1.  **Group** : org.jetbrains.compose.desktop. **Name** : desktop-jvm-windows-x64. **Version** : 1.5.12.**No license information found**
1.  **Group** : org.jetbrains.compose.foundation. **Name** : foundation. **Version** : 1.5.12.**No license information found**
1.  **Group** : org.jetbrains.compose.foundation. **Name** : foundation-desktop. **Version** : 1.5.12.
     * **Project URL:** [https://github.com/JetBrains/compose-jb](https://github.com/JetBrains/compose-jb)
     * **License:** [The Apache Software License, Version 2.0](https://www.apache.org/licenses/LICENSE-2.0.txt)

1.  **Group** : org.jetbrains.compose.foundation. **Name** : foundation-layout. **Version** : 1.5.12.**No license information found**
1.  **Group** : org.jetbrains.compose.foundation. **Name** : foundation-layout-desktop. **Version** : 1.5.12.
     * **Project URL:** [https://github.com/JetBrains/compose-jb](https://github.com/JetBrains/compose-jb)
     * **License:** [The Apache Software License, Version 2.0](https://www.apache.org/licenses/LICENSE-2.0.txt)

1.  **Group** : org.jetbrains.compose.material. **Name** : material. **Version** : 1.5.12.**No license information found**
1.  **Group** : org.jetbrains.compose.material. **Name** : material-desktop. **Version** : 1.5.12.
     * **Project URL:** [https://github.com/JetBrains/compose-jb](https://github.com/JetBrains/compose-jb)
     * **License:** [The Apache Software License, Version 2.0](https://www.apache.org/licenses/LICENSE-2.0.txt)

1.  **Group** : org.jetbrains.compose.material. **Name** : material-icons-core. **Version** : 1.5.12.**No license information found**
1.  **Group** : org.jetbrains.compose.material. **Name** : material-icons-core-desktop. **Version** : 1.5.12.
     * **Project URL:** [https://github.com/JetBrains/compose-jb](https://github.com/JetBrains/compose-jb)
     * **License:** [The Apache Software License, Version 2.0](https://www.apache.org/licenses/LICENSE-2.0.txt)

1.  **Group** : org.jetbrains.compose.material. **Name** : material-ripple. **Version** : 1.5.12.**No license information found**
1.  **Group** : org.jetbrains.compose.material. **Name** : material-ripple-desktop. **Version** : 1.5.12.
     * **Project URL:** [https://github.com/JetBrains/compose-jb](https://github.com/JetBrains/compose-jb)
     * **License:** [The Apache Software License, Version 2.0](https://www.apache.org/licenses/LICENSE-2.0.txt)

1.  **Group** : org.jetbrains.compose.material3. **Name** : material3-desktop. **Version** : 1.5.12.
     * **Project URL:** [https://github.com/JetBrains/compose-jb](https://github.com/JetBrains/compose-jb)
     * **License:** [The Apache Software License, Version 2.0](https://www.apache.org/licenses/LICENSE-2.0.txt)

1.  **Group** : org.jetbrains.compose.runtime. **Name** : runtime. **Version** : 1.5.12.**No license information found**
1.  **Group** : org.jetbrains.compose.runtime. **Name** : runtime-desktop. **Version** : 1.5.12.
     * **Project URL:** [https://github.com/JetBrains/compose-jb](https://github.com/JetBrains/compose-jb)
     * **License:** [The Apache Software License, Version 2.0](https://www.apache.org/licenses/LICENSE-2.0.txt)

1.  **Group** : org.jetbrains.compose.runtime. **Name** : runtime-saveable. **Version** : 1.5.12.**No license information found**
1.  **Group** : org.jetbrains.compose.runtime. **Name** : runtime-saveable-desktop. **Version** : 1.5.12.
     * **Project URL:** [https://github.com/JetBrains/compose-jb](https://github.com/JetBrains/compose-jb)
     * **License:** [The Apache Software License, Version 2.0](https://www.apache.org/licenses/LICENSE-2.0.txt)

1.  **Group** : org.jetbrains.compose.ui. **Name** : ui. **Version** : 1.5.12.**No license information found**
1.  **Group** : org.jetbrains.compose.ui. **Name** : ui-desktop. **Version** : 1.5.12.
     * **Project URL:** [https://github.com/JetBrains/compose-jb](https://github.com/JetBrains/compose-jb)
     * **License:** [The Apache Software License, Version 2.0](https://www.apache.org/licenses/LICENSE-2.0.txt)

1.  **Group** : org.jetbrains.compose.ui. **Name** : ui-geometry. **Version** : 1.5.12.**No license information found**
1.  **Group** : org.jetbrains.compose.ui. **Name** : ui-geometry-desktop. **Version** : 1.5.12.
     * **Project URL:** [https://github.com/JetBrains/compose-jb](https://github.com/JetBrains/compose-jb)
     * **License:** [The Apache Software License, Version 2.0](https://www.apache.org/licenses/LICENSE-2.0.txt)

1.  **Group** : org.jetbrains.compose.ui. **Name** : ui-graphics. **Version** : 1.5.12.**No license information found**
1.  **Group** : org.jetbrains.compose.ui. **Name** : ui-graphics-desktop. **Version** : 1.5.12.
     * **Project URL:** [https://github.com/JetBrains/compose-jb](https://github.com/JetBrains/compose-jb)
     * **License:** [The Apache Software License, Version 2.0](https://www.apache.org/licenses/LICENSE-2.0.txt)

1.  **Group** : org.jetbrains.compose.ui. **Name** : ui-text. **Version** : 1.5.12.**No license information found**
1.  **Group** : org.jetbrains.compose.ui. **Name** : ui-text-desktop. **Version** : 1.5.12.
     * **Project URL:** [https://github.com/JetBrains/compose-jb](https://github.com/JetBrains/compose-jb)
     * **License:** [The Apache Software License, Version 2.0](https://www.apache.org/licenses/LICENSE-2.0.txt)

1.  **Group** : org.jetbrains.compose.ui. **Name** : ui-tooling-preview. **Version** : 1.5.12.**No license information found**
1.  **Group** : org.jetbrains.compose.ui. **Name** : ui-tooling-preview-desktop. **Version** : 1.5.12.
     * **Project URL:** [https://github.com/JetBrains/compose-jb](https://github.com/JetBrains/compose-jb)
     * **License:** [The Apache Software License, Version 2.0](https://www.apache.org/licenses/LICENSE-2.0.txt)

1.  **Group** : org.jetbrains.compose.ui. **Name** : ui-unit. **Version** : 1.5.12.**No license information found**
1.  **Group** : org.jetbrains.compose.ui. **Name** : ui-unit-desktop. **Version** : 1.5.12.
     * **Project URL:** [https://github.com/JetBrains/compose-jb](https://github.com/JetBrains/compose-jb)
     * **License:** [The Apache Software License, Version 2.0](https://www.apache.org/licenses/LICENSE-2.0.txt)

1.  **Group** : org.jetbrains.compose.ui. **Name** : ui-util. **Version** : 1.5.12.**No license information found**
1.  **Group** : org.jetbrains.compose.ui. **Name** : ui-util-desktop. **Version** : 1.5.12.
     * **Project URL:** [https://github.com/JetBrains/compose-jb](https://github.com/JetBrains/compose-jb)
     * **License:** [The Apache Software License, Version 2.0](https://www.apache.org/licenses/LICENSE-2.0.txt)

1.  **Group** : org.jetbrains.dokka. **Name** : analysis-kotlin-descriptors. **Version** : 1.9.20.
     * **Project URL:** [https://github.com/Kotlin/dokka](https://github.com/Kotlin/dokka)
     * **License:** [The Apache Software License, Version 2.0](https://www.apache.org/licenses/LICENSE-2.0.txt)

1.  **Group** : org.jetbrains.dokka. **Name** : analysis-markdown. **Version** : 1.9.20.
     * **Project URL:** [https://github.com/Kotlin/dokka](https://github.com/Kotlin/dokka)
     * **License:** [The Apache Software License, Version 2.0](https://www.apache.org/licenses/LICENSE-2.0.txt)

1.  **Group** : org.jetbrains.dokka. **Name** : dokka-base. **Version** : 1.9.20.
     * **Project URL:** [https://github.com/Kotlin/dokka](https://github.com/Kotlin/dokka)
     * **License:** [The Apache Software License, Version 2.0](https://www.apache.org/licenses/LICENSE-2.0.txt)

1.  **Group** : org.jetbrains.dokka. **Name** : dokka-core. **Version** : 1.9.20.
     * **Project URL:** [https://github.com/Kotlin/dokka](https://github.com/Kotlin/dokka)
     * **License:** [The Apache Software License, Version 2.0](https://www.apache.org/licenses/LICENSE-2.0.txt)

1.  **Group** : org.jetbrains.dokka. **Name** : gfm-plugin. **Version** : 1.9.20.
     * **Project URL:** [https://github.com/Kotlin/dokka](https://github.com/Kotlin/dokka)
     * **License:** [The Apache Software License, Version 2.0](https://www.apache.org/licenses/LICENSE-2.0.txt)

1.  **Group** : org.jetbrains.dokka. **Name** : javadoc-plugin. **Version** : 1.9.20.
     * **Project URL:** [https://github.com/Kotlin/dokka](https://github.com/Kotlin/dokka)
     * **License:** [The Apache Software License, Version 2.0](https://www.apache.org/licenses/LICENSE-2.0.txt)

1.  **Group** : org.jetbrains.dokka. **Name** : jekyll-plugin. **Version** : 1.9.20.
     * **Project URL:** [https://github.com/Kotlin/dokka](https://github.com/Kotlin/dokka)
     * **License:** [The Apache Software License, Version 2.0](https://www.apache.org/licenses/LICENSE-2.0.txt)

1.  **Group** : org.jetbrains.dokka. **Name** : kotlin-as-java-plugin. **Version** : 1.9.20.
     * **Project URL:** [https://github.com/Kotlin/dokka](https://github.com/Kotlin/dokka)
     * **License:** [The Apache Software License, Version 2.0](https://www.apache.org/licenses/LICENSE-2.0.txt)

1.  **Group** : org.jetbrains.intellij.deps. **Name** : coverage-report. **Version** : 1.0.17.
     * **Project URL:** [https://github.com/JetBrains/coverage-report](https://github.com/JetBrains/coverage-report)
     * **License:** [Apache License, Version 2.0](https://www.apache.org/licenses/LICENSE-2.0)

1.  **Group** : org.jetbrains.intellij.deps. **Name** : intellij-coverage-agent. **Version** : 1.0.683.
     * **Project URL:** [https://github.com/JetBrains/intellij-coverage](https://github.com/JetBrains/intellij-coverage)
     * **License:** [Apache License, Version 2.0](https://www.apache.org/licenses/LICENSE-2.0)

1.  **Group** : org.jetbrains.intellij.deps. **Name** : intellij-coverage-reporter. **Version** : 1.0.683.
     * **Project URL:** [https://github.com/JetBrains/intellij-coverage](https://github.com/JetBrains/intellij-coverage)
     * **License:** [Apache License, Version 2.0](https://www.apache.org/licenses/LICENSE-2.0)

1.  **Group** : org.jetbrains.intellij.deps. **Name** : trove4j. **Version** : 1.0.20200330.
     * **Project URL:** [https://github.com/JetBrains/intellij-deps-trove4j](https://github.com/JetBrains/intellij-deps-trove4j)
     * **License:** [GNU LESSER GENERAL PUBLIC LICENSE 2.1](https://www.gnu.org/licenses/old-licenses/lgpl-2.1.en.html)

1.  **Group** : org.jetbrains.kotlin. **Name** : kotlin-compiler-embeddable. **Version** : 1.8.21.
     * **Project URL:** [https://kotlinlang.org/](https://kotlinlang.org/)
     * **License:** [The Apache License, Version 2.0](http://www.apache.org/licenses/LICENSE-2.0.txt)

1.  **Group** : org.jetbrains.kotlin. **Name** : kotlin-compiler-embeddable. **Version** : 1.8.22.
     * **Project URL:** [https://kotlinlang.org/](https://kotlinlang.org/)
     * **License:** [The Apache License, Version 2.0](http://www.apache.org/licenses/LICENSE-2.0.txt)

1.  **Group** : org.jetbrains.kotlin. **Name** : kotlin-daemon-embeddable. **Version** : 1.8.21.
     * **Project URL:** [https://kotlinlang.org/](https://kotlinlang.org/)
     * **License:** [The Apache License, Version 2.0](http://www.apache.org/licenses/LICENSE-2.0.txt)

1.  **Group** : org.jetbrains.kotlin. **Name** : kotlin-daemon-embeddable. **Version** : 1.8.22.
     * **Project URL:** [https://kotlinlang.org/](https://kotlinlang.org/)
     * **License:** [The Apache License, Version 2.0](http://www.apache.org/licenses/LICENSE-2.0.txt)

1.  **Group** : org.jetbrains.kotlin. **Name** : kotlin-klib-commonizer-embeddable. **Version** : 1.8.22.
     * **Project URL:** [https://kotlinlang.org/](https://kotlinlang.org/)
     * **License:** [The Apache License, Version 2.0](http://www.apache.org/licenses/LICENSE-2.0.txt)

1.  **Group** : org.jetbrains.kotlin. **Name** : kotlin-reflect. **Version** : 1.9.23.
     * **Project URL:** [https://kotlinlang.org/](https://kotlinlang.org/)
     * **License:** [The Apache License, Version 2.0](http://www.apache.org/licenses/LICENSE-2.0.txt)

1.  **Group** : org.jetbrains.kotlin. **Name** : kotlin-script-runtime. **Version** : 1.8.21.
     * **Project URL:** [https://kotlinlang.org/](https://kotlinlang.org/)
     * **License:** [The Apache License, Version 2.0](http://www.apache.org/licenses/LICENSE-2.0.txt)

1.  **Group** : org.jetbrains.kotlin. **Name** : kotlin-script-runtime. **Version** : 1.8.22.
     * **Project URL:** [https://kotlinlang.org/](https://kotlinlang.org/)
     * **License:** [The Apache License, Version 2.0](http://www.apache.org/licenses/LICENSE-2.0.txt)

1.  **Group** : org.jetbrains.kotlin. **Name** : kotlin-scripting-common. **Version** : 1.8.22.
     * **Project URL:** [https://kotlinlang.org/](https://kotlinlang.org/)
     * **License:** [The Apache License, Version 2.0](http://www.apache.org/licenses/LICENSE-2.0.txt)

1.  **Group** : org.jetbrains.kotlin. **Name** : kotlin-scripting-compiler-embeddable. **Version** : 1.8.22.
     * **Project URL:** [https://kotlinlang.org/](https://kotlinlang.org/)
     * **License:** [The Apache License, Version 2.0](http://www.apache.org/licenses/LICENSE-2.0.txt)

1.  **Group** : org.jetbrains.kotlin. **Name** : kotlin-scripting-compiler-impl-embeddable. **Version** : 1.8.22.
     * **Project URL:** [https://kotlinlang.org/](https://kotlinlang.org/)
     * **License:** [The Apache License, Version 2.0](http://www.apache.org/licenses/LICENSE-2.0.txt)

1.  **Group** : org.jetbrains.kotlin. **Name** : kotlin-scripting-jvm. **Version** : 1.8.22.
     * **Project URL:** [https://kotlinlang.org/](https://kotlinlang.org/)
     * **License:** [The Apache License, Version 2.0](http://www.apache.org/licenses/LICENSE-2.0.txt)

1.  **Group** : org.jetbrains.kotlin. **Name** : kotlin-stdlib. **Version** : 1.9.23.
     * **Project URL:** [https://kotlinlang.org/](https://kotlinlang.org/)
     * **License:** [The Apache License, Version 2.0](http://www.apache.org/licenses/LICENSE-2.0.txt)

1.  **Group** : org.jetbrains.kotlin. **Name** : kotlin-stdlib-common. **Version** : 1.9.23.**No license information found**
1.  **Group** : org.jetbrains.kotlin. **Name** : kotlin-stdlib-jdk7. **Version** : 1.9.23.
     * **Project URL:** [https://kotlinlang.org/](https://kotlinlang.org/)
     * **License:** [The Apache License, Version 2.0](http://www.apache.org/licenses/LICENSE-2.0.txt)

1.  **Group** : org.jetbrains.kotlin. **Name** : kotlin-stdlib-jdk8. **Version** : 1.9.23.
     * **Project URL:** [https://kotlinlang.org/](https://kotlinlang.org/)
     * **License:** [The Apache License, Version 2.0](http://www.apache.org/licenses/LICENSE-2.0.txt)

1.  **Group** : org.jetbrains.kotlin. **Name** : kotlin-stdlib-jre7. **Version** : 1.1.4.
     * **Project URL:** [https://kotlinlang.org/](https://kotlinlang.org/)
     * **License:** [The Apache License, Version 2.0](http://www.apache.org/licenses/LICENSE-2.0.txt)

1.  **Group** : org.jetbrains.kotlin. **Name** : kotlin-stdlib-jre8. **Version** : 1.1.4.
     * **Project URL:** [https://kotlinlang.org/](https://kotlinlang.org/)
     * **License:** [The Apache License, Version 2.0](http://www.apache.org/licenses/LICENSE-2.0.txt)

1.  **Group** : org.jetbrains.kotlinx. **Name** : atomicfu. **Version** : 0.7.
     * **License:** [The Apache Software License, Version 2.0](http://www.apache.org/licenses/LICENSE-2.0.txt)

1.  **Group** : org.jetbrains.kotlinx. **Name** : kotlinx-coroutines-bom. **Version** : 1.7.3.**No license information found**
1.  **Group** : org.jetbrains.kotlinx. **Name** : kotlinx-coroutines-core. **Version** : 1.7.3.**No license information found**
1.  **Group** : org.jetbrains.kotlinx. **Name** : kotlinx-coroutines-core-jvm. **Version** : 1.7.3.
     * **Project URL:** [https://github.com/Kotlin/kotlinx.coroutines](https://github.com/Kotlin/kotlinx.coroutines)
     * **License:** [The Apache Software License, Version 2.0](https://www.apache.org/licenses/LICENSE-2.0.txt)

1.  **Group** : org.jetbrains.kotlinx. **Name** : kotlinx-coroutines-debug. **Version** : 1.7.3.
     * **Project URL:** [https://github.com/Kotlin/kotlinx.coroutines](https://github.com/Kotlin/kotlinx.coroutines)
     * **License:** [The Apache Software License, Version 2.0](https://www.apache.org/licenses/LICENSE-2.0.txt)

1.  **Group** : org.jetbrains.kotlinx. **Name** : kotlinx-coroutines-jdk8. **Version** : 1.7.3.
     * **Project URL:** [https://github.com/Kotlin/kotlinx.coroutines](https://github.com/Kotlin/kotlinx.coroutines)
     * **License:** [The Apache Software License, Version 2.0](https://www.apache.org/licenses/LICENSE-2.0.txt)

1.  **Group** : org.jetbrains.kotlinx. **Name** : kotlinx-coroutines-test. **Version** : 1.7.3.**No license information found**
1.  **Group** : org.jetbrains.kotlinx. **Name** : kotlinx-coroutines-test-jvm. **Version** : 1.7.3.
     * **Project URL:** [https://github.com/Kotlin/kotlinx.coroutines](https://github.com/Kotlin/kotlinx.coroutines)
     * **License:** [The Apache Software License, Version 2.0](https://www.apache.org/licenses/LICENSE-2.0.txt)

1.  **Group** : org.jetbrains.kotlinx. **Name** : kotlinx-datetime. **Version** : 0.4.0.**No license information found**
1.  **Group** : org.jetbrains.kotlinx. **Name** : kotlinx-datetime-jvm. **Version** : 0.4.0.
     * **Project URL:** [https://github.com/Kotlin/kotlinx-datetime](https://github.com/Kotlin/kotlinx-datetime)
     * **License:** [The Apache License, Version 2.0](http://www.apache.org/licenses/LICENSE-2.0.txt)

1.  **Group** : org.jetbrains.kotlinx. **Name** : kotlinx-html-jvm. **Version** : 0.8.1.
     * **Project URL:** [https://github.com/Kotlin/kotlinx.html](https://github.com/Kotlin/kotlinx.html)
     * **License:** [The Apache License, Version 2.0](https://www.apache.org/licenses/LICENSE-2.0.txt)

1.  **Group** : org.jetbrains.kotlinx. **Name** : kotlinx-html-jvm. **Version** : 0.9.1.
     * **Project URL:** [https://github.com/Kotlin/kotlinx.html](https://github.com/Kotlin/kotlinx.html)
     * **License:** [The Apache License, Version 2.0](https://www.apache.org/licenses/LICENSE-2.0.txt)

1.  **Group** : org.jetbrains.kotlinx. **Name** : kotlinx-serialization-core. **Version** : 1.4.1.**No license information found**
1.  **Group** : org.jetbrains.kotlinx. **Name** : kotlinx-serialization-core-jvm. **Version** : 1.4.1.
     * **Project URL:** [https://github.com/Kotlin/kotlinx.serialization](https://github.com/Kotlin/kotlinx.serialization)
     * **License:** [The Apache Software License, Version 2.0](https://www.apache.org/licenses/LICENSE-2.0.txt)

1.  **Group** : org.jetbrains.kotlinx. **Name** : kotlinx-serialization-json. **Version** : 1.4.1.**No license information found**
1.  **Group** : org.jetbrains.kotlinx. **Name** : kotlinx-serialization-json-jvm. **Version** : 1.4.1.
     * **Project URL:** [https://github.com/Kotlin/kotlinx.serialization](https://github.com/Kotlin/kotlinx.serialization)
     * **License:** [The Apache Software License, Version 2.0](https://www.apache.org/licenses/LICENSE-2.0.txt)

1.  **Group** : org.jetbrains.skiko. **Name** : skiko. **Version** : 0.7.85.4.**No license information found**
1.  **Group** : org.jetbrains.skiko. **Name** : skiko-awt. **Version** : 0.7.85.4.
     * **Project URL:** [https://www.github.com/JetBrains/skiko](https://www.github.com/JetBrains/skiko)
     * **License:** [The Apache License, Version 2.0](http://www.apache.org/licenses/LICENSE-2.0.txt)

1.  **Group** : org.jetbrains.skiko. **Name** : skiko-awt-runtime-windows-x64. **Version** : 0.7.85.4.
     * **Project URL:** [https://www.github.com/JetBrains/skiko](https://www.github.com/JetBrains/skiko)
     * **License:** [The Apache License, Version 2.0](http://www.apache.org/licenses/LICENSE-2.0.txt)

1.  **Group** : org.json. **Name** : json. **Version** : 20210307.
     * **Project URL:** [https://github.com/douglascrockford/JSON-java](https://github.com/douglascrockford/JSON-java)
     * **License:** [The JSON License](http://json.org/license.html)

1.  **Group** : org.jsoup. **Name** : jsoup. **Version** : 1.16.1.
     * **Project URL:** [https://jsoup.org/](https://jsoup.org/)
     * **License:** [The MIT License](https://jsoup.org/license)

1.  **Group** : org.junit. **Name** : junit-bom. **Version** : 5.10.0.**No license information found**
1.  **Group** : org.junit-pioneer. **Name** : junit-pioneer. **Version** : 2.0.1.
     * **Project URL:** [https://junit-pioneer.org/](https://junit-pioneer.org/)
     * **License:** [Eclipse Public License v2.0](https://www.eclipse.org/legal/epl-v20.html)

1.  **Group** : org.junit.jupiter. **Name** : junit-jupiter-api. **Version** : 5.10.0.
     * **Project URL:** [https://junit.org/junit5/](https://junit.org/junit5/)
     * **License:** [Eclipse Public License v2.0](https://www.eclipse.org/legal/epl-v20.html)

1.  **Group** : org.junit.jupiter. **Name** : junit-jupiter-engine. **Version** : 5.10.0.
     * **Project URL:** [https://junit.org/junit5/](https://junit.org/junit5/)
     * **License:** [Eclipse Public License v2.0](https://www.eclipse.org/legal/epl-v20.html)

1.  **Group** : org.junit.jupiter. **Name** : junit-jupiter-params. **Version** : 5.10.0.
     * **Project URL:** [https://junit.org/junit5/](https://junit.org/junit5/)
     * **License:** [Eclipse Public License v2.0](https://www.eclipse.org/legal/epl-v20.html)

1.  **Group** : org.junit.platform. **Name** : junit-platform-commons. **Version** : 1.10.0.
     * **Project URL:** [https://junit.org/junit5/](https://junit.org/junit5/)
     * **License:** [Eclipse Public License v2.0](https://www.eclipse.org/legal/epl-v20.html)

1.  **Group** : org.junit.platform. **Name** : junit-platform-engine. **Version** : 1.10.0.
     * **Project URL:** [https://junit.org/junit5/](https://junit.org/junit5/)
     * **License:** [Eclipse Public License v2.0](https://www.eclipse.org/legal/epl-v20.html)

1.  **Group** : org.junit.platform. **Name** : junit-platform-launcher. **Version** : 1.10.0.
     * **Project URL:** [https://junit.org/junit5/](https://junit.org/junit5/)
     * **License:** [Eclipse Public License v2.0](https://www.eclipse.org/legal/epl-v20.html)

1.  **Group** : org.junit.platform. **Name** : junit-platform-suite-api. **Version** : 1.10.0.
     * **Project URL:** [https://junit.org/junit5/](https://junit.org/junit5/)
     * **License:** [Eclipse Public License v2.0](https://www.eclipse.org/legal/epl-v20.html)

1.  **Group** : org.opentest4j. **Name** : opentest4j. **Version** : 1.3.0.
     * **Project URL:** [https://github.com/ota4j-team/opentest4j](https://github.com/ota4j-team/opentest4j)
     * **License:** [The Apache License, Version 2.0](https://www.apache.org/licenses/LICENSE-2.0.txt)

1.  **Group** : org.ow2.asm. **Name** : asm. **Version** : 9.6.
     * **Project URL:** [http://asm.ow2.io/](http://asm.ow2.io/)
     * **License:** [BSD-3-Clause](https://asm.ow2.io/license.html)
     * **License:** [The Apache Software License, Version 2.0](http://www.apache.org/licenses/LICENSE-2.0.txt)

1.  **Group** : org.pcollections. **Name** : pcollections. **Version** : 3.1.4.
     * **Project URL:** [https://github.com/hrldcpr/pcollections](https://github.com/hrldcpr/pcollections)
     * **License:** [The MIT License](https://opensource.org/licenses/mit-license.php)

1.  **Group** : org.reflections. **Name** : reflections. **Version** : 0.10.2.
     * **Project URL:** [http://github.com/ronmamo/reflections](http://github.com/ronmamo/reflections)
     * **License:** [The Apache Software License, Version 2.0](http://www.apache.org/licenses/LICENSE-2.0.txt)
     * **License:** [WTFPL](http://www.wtfpl.net/)

1.  **Group** : org.snakeyaml. **Name** : snakeyaml-engine. **Version** : 2.6.
     * **Project URL:** [https://bitbucket.org/snakeyaml/snakeyaml-engine](https://bitbucket.org/snakeyaml/snakeyaml-engine)
     * **License:** [Apache License, Version 2.0](http://www.apache.org/licenses/LICENSE-2.0.txt)

1.  **Group** : org.xmlresolver. **Name** : xmlresolver. **Version** : 5.1.2.
     * **Project URL:** [https://github.com/xmlresolver/xmlresolver](https://github.com/xmlresolver/xmlresolver)
     * **License:** [Apache License version 2.0](https://www.apache.org/licenses/LICENSE-2.0)


The dependencies distributed under several licenses, are used according their commercial-use-friendly license.

<<<<<<< HEAD
This report was generated on **Tue Dec 17 13:47:06 EET 2024** using [Gradle-License-Report plugin](https://github.com/jk1/Gradle-License-Report) by Evgeny Naumenko, licensed under [Apache 2.0 License](https://github.com/jk1/Gradle-License-Report/blob/master/LICENSE).




# Dependencies of `io.spine.chords:spine-chords-proto-values:2.0.0-SNAPSHOT.56`
=======
This report was generated on **Fri Jan 03 11:15:49 CET 2025** using [Gradle-License-Report plugin](https://github.com/jk1/Gradle-License-Report) by Evgeny Naumenko, licensed under [Apache 2.0 License](https://github.com/jk1/Gradle-License-Report/blob/master/LICENSE).




# Dependencies of `io.spine.chords:spine-chords-proto-values:2.0.0-SNAPSHOT.59`
>>>>>>> 58d2624e

## Runtime
1.  **Group** : com.google.code.findbugs. **Name** : jsr305. **Version** : 3.0.2.
     * **Project URL:** [http://findbugs.sourceforge.net/](http://findbugs.sourceforge.net/)
     * **License:** [The Apache Software License, Version 2.0](http://www.apache.org/licenses/LICENSE-2.0.txt)

1.  **Group** : com.google.code.gson. **Name** : gson. **Version** : 2.10.1.
     * **Project URL:** [https://github.com/google/gson/gson](https://github.com/google/gson/gson)
     * **License:** [Apache-2.0](https://www.apache.org/licenses/LICENSE-2.0.txt)

1.  **Group** : com.google.errorprone. **Name** : error_prone_annotations. **Version** : 2.23.0.
     * **Project URL:** [https://errorprone.info/error_prone_annotations](https://errorprone.info/error_prone_annotations)
     * **License:** [Apache 2.0](http://www.apache.org/licenses/LICENSE-2.0.txt)

1.  **Group** : com.google.flogger. **Name** : flogger. **Version** : 0.7.4.
     * **Project URL:** [https://github.com/google/flogger](https://github.com/google/flogger)
     * **License:** [Apache 2.0](https://www.apache.org/licenses/LICENSE-2.0.txt)

1.  **Group** : com.google.flogger. **Name** : flogger-system-backend. **Version** : 0.7.4.
     * **Project URL:** [https://github.com/google/flogger](https://github.com/google/flogger)
     * **License:** [Apache 2.0](https://www.apache.org/licenses/LICENSE-2.0.txt)

1.  **Group** : com.google.guava. **Name** : failureaccess. **Version** : 1.0.1.
     * **Project URL:** [https://github.com/google/guava/](https://github.com/google/guava/)
     * **License:** [The Apache Software License, Version 2.0](http://www.apache.org/licenses/LICENSE-2.0.txt)

1.  **Group** : com.google.guava. **Name** : guava. **Version** : 31.1-jre.
     * **Project URL:** [https://github.com/google/guava](https://github.com/google/guava)
     * **License:** [Apache License, Version 2.0](http://www.apache.org/licenses/LICENSE-2.0.txt)

1.  **Group** : com.google.guava. **Name** : listenablefuture. **Version** : 9999.0-empty-to-avoid-conflict-with-guava.
     * **License:** [The Apache Software License, Version 2.0](http://www.apache.org/licenses/LICENSE-2.0.txt)

1.  **Group** : com.google.j2objc. **Name** : j2objc-annotations. **Version** : 2.8.
     * **Project URL:** [https://github.com/google/j2objc/](https://github.com/google/j2objc/)
     * **License:** [Apache License, Version 2.0](http://www.apache.org/licenses/LICENSE-2.0.txt)

1.  **Group** : com.google.protobuf. **Name** : protobuf-java. **Version** : 3.22.3.
     * **License:** [BSD-3-Clause](https://opensource.org/licenses/BSD-3-Clause)

1.  **Group** : com.google.protobuf. **Name** : protobuf-java-util. **Version** : 3.22.3.
     * **License:** [BSD-3-Clause](https://opensource.org/licenses/BSD-3-Clause)

1.  **Group** : com.google.protobuf. **Name** : protobuf-kotlin. **Version** : 3.22.3.
     * **License:** [BSD-3-Clause](https://opensource.org/licenses/BSD-3-Clause)

1.  **Group** : javax.annotation. **Name** : javax.annotation-api. **Version** : 1.3.2.
     * **Project URL:** [http://jcp.org/en/jsr/detail?id=250](http://jcp.org/en/jsr/detail?id=250)
     * **License:** [CDDL + GPLv2 with classpath exception](https://github.com/javaee/javax.annotation/blob/master/LICENSE)

1.  **Group** : org.checkerframework. **Name** : checker-compat-qual. **Version** : 2.5.3.
     * **Project URL:** [https://checkerframework.org](https://checkerframework.org)
     * **License:** [GNU General Public License, version 2 (GPL2), with the classpath exception](http://www.gnu.org/software/classpath/license.html)
     * **License:** [The MIT License](http://opensource.org/licenses/MIT)

1.  **Group** : org.checkerframework. **Name** : checker-qual. **Version** : 3.40.0.
     * **Project URL:** [https://checkerframework.org/](https://checkerframework.org/)
     * **License:** [The MIT License](http://opensource.org/licenses/MIT)

1.  **Group** : org.jetbrains. **Name** : annotations. **Version** : 24.0.1.
     * **Project URL:** [https://github.com/JetBrains/java-annotations](https://github.com/JetBrains/java-annotations)
     * **License:** [The Apache Software License, Version 2.0](https://www.apache.org/licenses/LICENSE-2.0.txt)

1.  **Group** : org.jetbrains.kotlin. **Name** : kotlin-stdlib. **Version** : 1.9.23.
     * **Project URL:** [https://kotlinlang.org/](https://kotlinlang.org/)
     * **License:** [The Apache License, Version 2.0](http://www.apache.org/licenses/LICENSE-2.0.txt)

1.  **Group** : org.jetbrains.kotlin. **Name** : kotlin-stdlib-jdk7. **Version** : 1.9.23.
     * **Project URL:** [https://kotlinlang.org/](https://kotlinlang.org/)
     * **License:** [The Apache License, Version 2.0](http://www.apache.org/licenses/LICENSE-2.0.txt)

1.  **Group** : org.jetbrains.kotlin. **Name** : kotlin-stdlib-jdk8. **Version** : 1.9.23.
     * **Project URL:** [https://kotlinlang.org/](https://kotlinlang.org/)
     * **License:** [The Apache License, Version 2.0](http://www.apache.org/licenses/LICENSE-2.0.txt)

## Compile, tests, and tooling
1.  **Group** : aopalliance. **Name** : aopalliance. **Version** : 1.0.
     * **Project URL:** [http://aopalliance.sourceforge.net](http://aopalliance.sourceforge.net)
     * **License:** Public Domain

1.  **Group** : com.beust. **Name** : jcommander. **Version** : 1.48.
     * **Project URL:** [http://beust.com/jcommander](http://beust.com/jcommander)
     * **License:** [The Apache Software License, Version 2.0](http://www.apache.org/licenses/LICENSE-2.0.txt)

1.  **Group** : com.beust. **Name** : jcommander. **Version** : 1.82.
     * **Project URL:** [https://jcommander.org](https://jcommander.org)
     * **License:** [Apache License, Version 2.0](https://www.apache.org/licenses/LICENSE-2.0.txt)

1.  **Group** : com.fasterxml.jackson. **Name** : jackson-bom. **Version** : 2.14.3.**No license information found**
1.  **Group** : com.fasterxml.jackson.core. **Name** : jackson-annotations. **Version** : 2.14.3.
     * **Project URL:** [https://github.com/FasterXML/jackson](https://github.com/FasterXML/jackson)
     * **License:** [The Apache Software License, Version 2.0](https://www.apache.org/licenses/LICENSE-2.0.txt)

1.  **Group** : com.fasterxml.jackson.core. **Name** : jackson-core. **Version** : 2.14.3.
     * **Project URL:** [https://github.com/FasterXML/jackson-core](https://github.com/FasterXML/jackson-core)
     * **License:** [Apache License, Version 2.0](http://www.apache.org/licenses/LICENSE-2.0.txt)
     * **License:** [The Apache Software License, Version 2.0](https://www.apache.org/licenses/LICENSE-2.0.txt)

1.  **Group** : com.fasterxml.jackson.core. **Name** : jackson-databind. **Version** : 2.14.3.
     * **Project URL:** [https://github.com/FasterXML/jackson](https://github.com/FasterXML/jackson)
     * **License:** [Apache License, Version 2.0](http://www.apache.org/licenses/LICENSE-2.0.txt)
     * **License:** [The Apache Software License, Version 2.0](https://www.apache.org/licenses/LICENSE-2.0.txt)

1.  **Group** : com.fasterxml.jackson.dataformat. **Name** : jackson-dataformat-xml. **Version** : 2.14.3.
     * **Project URL:** [https://github.com/FasterXML/jackson-dataformat-xml](https://github.com/FasterXML/jackson-dataformat-xml)
     * **License:** [Apache License, Version 2.0](http://www.apache.org/licenses/LICENSE-2.0.txt)
     * **License:** [The Apache Software License, Version 2.0](http://www.apache.org/licenses/LICENSE-2.0.txt)

1.  **Group** : com.fasterxml.jackson.module. **Name** : jackson-module-kotlin. **Version** : 2.14.3.
     * **Project URL:** [https://github.com/FasterXML/jackson-module-kotlin](https://github.com/FasterXML/jackson-module-kotlin)
     * **License:** [Apache License, Version 2.0](http://www.apache.org/licenses/LICENSE-2.0.txt)
     * **License:** [The Apache Software License, Version 2.0](https://www.apache.org/licenses/LICENSE-2.0.txt)

1.  **Group** : com.fasterxml.woodstox. **Name** : woodstox-core. **Version** : 6.5.0.
     * **Project URL:** [https://github.com/FasterXML/woodstox](https://github.com/FasterXML/woodstox)
     * **License:** [The Apache License, Version 2.0](http://www.apache.org/licenses/LICENSE-2.0.txt)
     * **License:** [The Apache Software License, Version 2.0](http://www.apache.org/licenses/LICENSE-2.0.txt)

1.  **Group** : com.github.ajalt. **Name** : colormath. **Version** : 1.2.0.
     * **Project URL:** [https://github.com/ajalt/colormath](https://github.com/ajalt/colormath)
     * **License:** [Apache-2.0](http://www.apache.org/licenses/LICENSE-2.0.txt)

1.  **Group** : com.github.ajalt. **Name** : mordant. **Version** : 1.2.1.
     * **Project URL:** [https://github.com/ajalt/mordant](https://github.com/ajalt/mordant)
     * **License:** [Apache-2.0](http://www.apache.org/licenses/LICENSE-2.0.txt)

1.  **Group** : com.github.ben-manes.caffeine. **Name** : caffeine. **Version** : 3.0.5.
     * **Project URL:** [https://github.com/ben-manes/caffeine](https://github.com/ben-manes/caffeine)
     * **License:** [Apache License, Version 2.0](https://www.apache.org/licenses/LICENSE-2.0.txt)

1.  **Group** : com.github.kevinstern. **Name** : software-and-algorithms. **Version** : 1.0.
     * **Project URL:** [https://www.github.com/KevinStern/software-and-algorithms](https://www.github.com/KevinStern/software-and-algorithms)
     * **License:** [MIT License](http://www.opensource.org/licenses/mit-license.php)

1.  **Group** : com.google.auto. **Name** : auto-common. **Version** : 1.2.2.
     * **Project URL:** [https://github.com/google/auto/tree/main/common](https://github.com/google/auto/tree/main/common)
     * **License:** [Apache 2.0](http://www.apache.org/licenses/LICENSE-2.0.txt)

1.  **Group** : com.google.auto.service. **Name** : auto-service-annotations. **Version** : 1.1.1.
     * **Project URL:** [https://github.com/google/auto/tree/main/service](https://github.com/google/auto/tree/main/service)
     * **License:** [Apache 2.0](http://www.apache.org/licenses/LICENSE-2.0.txt)

1.  **Group** : com.google.auto.value. **Name** : auto-value-annotations. **Version** : 1.10.2.
     * **Project URL:** [https://github.com/google/auto/tree/main/value](https://github.com/google/auto/tree/main/value)
     * **License:** [Apache 2.0](http://www.apache.org/licenses/LICENSE-2.0.txt)

1.  **Group** : com.google.code.findbugs. **Name** : jsr305. **Version** : 3.0.2.
     * **Project URL:** [http://findbugs.sourceforge.net/](http://findbugs.sourceforge.net/)
     * **License:** [The Apache Software License, Version 2.0](http://www.apache.org/licenses/LICENSE-2.0.txt)

1.  **Group** : com.google.code.gson. **Name** : gson. **Version** : 2.10.1.
     * **Project URL:** [https://github.com/google/gson/gson](https://github.com/google/gson/gson)
     * **License:** [Apache-2.0](https://www.apache.org/licenses/LICENSE-2.0.txt)

1.  **Group** : com.google.errorprone. **Name** : error_prone_annotation. **Version** : 2.23.0.
     * **Project URL:** [https://errorprone.info/error_prone_annotation](https://errorprone.info/error_prone_annotation)
     * **License:** [Apache 2.0](http://www.apache.org/licenses/LICENSE-2.0.txt)

1.  **Group** : com.google.errorprone. **Name** : error_prone_annotations. **Version** : 2.23.0.
     * **Project URL:** [https://errorprone.info/error_prone_annotations](https://errorprone.info/error_prone_annotations)
     * **License:** [Apache 2.0](http://www.apache.org/licenses/LICENSE-2.0.txt)

1.  **Group** : com.google.errorprone. **Name** : error_prone_check_api. **Version** : 2.23.0.
     * **Project URL:** [https://errorprone.info/error_prone_check_api](https://errorprone.info/error_prone_check_api)
     * **License:** [Apache 2.0](http://www.apache.org/licenses/LICENSE-2.0.txt)

1.  **Group** : com.google.errorprone. **Name** : error_prone_core. **Version** : 2.23.0.
     * **Project URL:** [https://errorprone.info/error_prone_core](https://errorprone.info/error_prone_core)
     * **License:** [Apache 2.0](http://www.apache.org/licenses/LICENSE-2.0.txt)

1.  **Group** : com.google.errorprone. **Name** : error_prone_type_annotations. **Version** : 2.23.0.
     * **Project URL:** [https://errorprone.info/error_prone_type_annotations](https://errorprone.info/error_prone_type_annotations)
     * **License:** [Apache 2.0](http://www.apache.org/licenses/LICENSE-2.0.txt)

1.  **Group** : com.google.errorprone. **Name** : javac. **Version** : 9+181-r4173-1.
     * **Project URL:** [https://github.com/google/error-prone-javac](https://github.com/google/error-prone-javac)
     * **License:** [GNU General Public License, version 2, with the Classpath Exception](http://openjdk.java.net/legal/gplv2+ce.html)

1.  **Group** : com.google.flogger. **Name** : flogger. **Version** : 0.7.4.
     * **Project URL:** [https://github.com/google/flogger](https://github.com/google/flogger)
     * **License:** [Apache 2.0](https://www.apache.org/licenses/LICENSE-2.0.txt)

1.  **Group** : com.google.flogger. **Name** : flogger-system-backend. **Version** : 0.7.4.
     * **Project URL:** [https://github.com/google/flogger](https://github.com/google/flogger)
     * **License:** [Apache 2.0](https://www.apache.org/licenses/LICENSE-2.0.txt)

1.  **Group** : com.google.gradle. **Name** : osdetector-gradle-plugin. **Version** : 1.7.3.
     * **Project URL:** [https://github.com/google/osdetector-gradle-plugin](https://github.com/google/osdetector-gradle-plugin)
     * **License:** [Apache License 2.0](http://opensource.org/licenses/Apache-2.0)

1.  **Group** : com.google.guava. **Name** : failureaccess. **Version** : 1.0.1.
     * **Project URL:** [https://github.com/google/guava/](https://github.com/google/guava/)
     * **License:** [The Apache Software License, Version 2.0](http://www.apache.org/licenses/LICENSE-2.0.txt)

1.  **Group** : com.google.guava. **Name** : guava. **Version** : 31.1-jre.
     * **Project URL:** [https://github.com/google/guava](https://github.com/google/guava)
     * **License:** [Apache License, Version 2.0](http://www.apache.org/licenses/LICENSE-2.0.txt)

1.  **Group** : com.google.guava. **Name** : guava-testlib. **Version** : 31.1-jre.
     * **License:** [Apache License, Version 2.0](http://www.apache.org/licenses/LICENSE-2.0.txt)

1.  **Group** : com.google.guava. **Name** : listenablefuture. **Version** : 9999.0-empty-to-avoid-conflict-with-guava.
     * **License:** [The Apache Software License, Version 2.0](http://www.apache.org/licenses/LICENSE-2.0.txt)

1.  **Group** : com.google.inject. **Name** : guice. **Version** : 5.1.0.
     * **Project URL:** [https://github.com/google/guice](https://github.com/google/guice)
     * **License:** [The Apache Software License, Version 2.0](http://www.apache.org/licenses/LICENSE-2.0.txt)

1.  **Group** : com.google.j2objc. **Name** : j2objc-annotations. **Version** : 2.8.
     * **Project URL:** [https://github.com/google/j2objc/](https://github.com/google/j2objc/)
     * **License:** [Apache License, Version 2.0](http://www.apache.org/licenses/LICENSE-2.0.txt)

1.  **Group** : com.google.protobuf. **Name** : protobuf-gradle-plugin. **Version** : 0.9.4.
     * **Project URL:** [https://github.com/google/protobuf-gradle-plugin](https://github.com/google/protobuf-gradle-plugin)
     * **License:** [BSD 3-Clause](http://opensource.org/licenses/BSD-3-Clause)

1.  **Group** : com.google.protobuf. **Name** : protobuf-java. **Version** : 3.22.3.
     * **License:** [BSD-3-Clause](https://opensource.org/licenses/BSD-3-Clause)

1.  **Group** : com.google.protobuf. **Name** : protobuf-java-util. **Version** : 3.22.3.
     * **License:** [BSD-3-Clause](https://opensource.org/licenses/BSD-3-Clause)

1.  **Group** : com.google.protobuf. **Name** : protobuf-kotlin. **Version** : 3.22.3.
     * **License:** [BSD-3-Clause](https://opensource.org/licenses/BSD-3-Clause)

1.  **Group** : com.google.protobuf. **Name** : protoc. **Version** : 3.22.3.
     * **Project URL:** [https://developers.google.com/protocol-buffers/](https://developers.google.com/protocol-buffers/)
     * **License:** [BSD-3-Clause](https://opensource.org/licenses/BSD-3-Clause)
     * **License:** [The Apache Software License, Version 2.0](http://www.apache.org/licenses/LICENSE-2.0.txt)

1.  **Group** : com.google.truth. **Name** : truth. **Version** : 1.1.5.
     * **License:** [The Apache Software License, Version 2.0](http://www.apache.org/licenses/LICENSE-2.0.txt)

1.  **Group** : com.google.truth.extensions. **Name** : truth-java8-extension. **Version** : 1.1.5.
     * **License:** [The Apache Software License, Version 2.0](http://www.apache.org/licenses/LICENSE-2.0.txt)

1.  **Group** : com.google.truth.extensions. **Name** : truth-liteproto-extension. **Version** : 1.1.5.
     * **License:** [The Apache Software License, Version 2.0](http://www.apache.org/licenses/LICENSE-2.0.txt)

1.  **Group** : com.google.truth.extensions. **Name** : truth-proto-extension. **Version** : 1.1.5.
     * **License:** [The Apache Software License, Version 2.0](http://www.apache.org/licenses/LICENSE-2.0.txt)

1.  **Group** : com.puppycrawl.tools. **Name** : checkstyle. **Version** : 10.12.1.
     * **Project URL:** [https://checkstyle.org/](https://checkstyle.org/)
     * **License:** [LGPL-2.1+](http://www.gnu.org/licenses/old-licenses/lgpl-2.1.txt)

1.  **Group** : com.soywiz.korlibs.korte. **Name** : korte-jvm. **Version** : 4.0.10.
     * **Project URL:** [https://github.com/korlibs/korge-next](https://github.com/korlibs/korge-next)
     * **License:** [MIT](https://raw.githubusercontent.com/korlibs/korge-next/master/korge/LICENSE.txt)

1.  **Group** : com.squareup. **Name** : javapoet. **Version** : 1.13.0.
     * **Project URL:** [http://github.com/square/javapoet/](http://github.com/square/javapoet/)
     * **License:** [Apache 2.0](http://www.apache.org/licenses/LICENSE-2.0.txt)

1.  **Group** : commons-beanutils. **Name** : commons-beanutils. **Version** : 1.9.4.
     * **Project URL:** [https://commons.apache.org/proper/commons-beanutils/](https://commons.apache.org/proper/commons-beanutils/)
     * **License:** [Apache License, Version 2.0](https://www.apache.org/licenses/LICENSE-2.0.txt)

1.  **Group** : commons-codec. **Name** : commons-codec. **Version** : 1.16.0.
     * **Project URL:** [https://commons.apache.org/proper/commons-codec/](https://commons.apache.org/proper/commons-codec/)
     * **License:** [Apache-2.0](https://www.apache.org/licenses/LICENSE-2.0.txt)

1.  **Group** : commons-collections. **Name** : commons-collections. **Version** : 3.2.2.
     * **Project URL:** [http://commons.apache.org/collections/](http://commons.apache.org/collections/)
     * **License:** [Apache License, Version 2.0](http://www.apache.org/licenses/LICENSE-2.0.txt)

1.  **Group** : info.picocli. **Name** : picocli. **Version** : 4.7.4.
     * **Project URL:** [https://picocli.info](https://picocli.info)
     * **License:** [The Apache Software License, version 2.0](http://www.apache.org/licenses/LICENSE-2.0.txt)

1.  **Group** : io.github.classgraph. **Name** : classgraph. **Version** : 4.8.172.
     * **Project URL:** [https://github.com/classgraph/classgraph](https://github.com/classgraph/classgraph)
     * **License:** [The MIT License (MIT)](http://opensource.org/licenses/MIT)

1.  **Group** : io.github.davidburstrom.contester. **Name** : contester-breakpoint. **Version** : 0.2.0.
     * **Project URL:** [https://github.com/davidburstrom/contester](https://github.com/davidburstrom/contester)
     * **License:** [The Apache License, Version 2.0](http://www.apache.org/licenses/LICENSE-2.0.txt)

1.  **Group** : io.github.detekt.sarif4k. **Name** : sarif4k. **Version** : 0.4.0.**No license information found**
1.  **Group** : io.github.detekt.sarif4k. **Name** : sarif4k-jvm. **Version** : 0.4.0.
     * **Project URL:** [https://detekt.github.io/detekt](https://detekt.github.io/detekt)
     * **License:** [The Apache Software License, Version 2.0](http://www.apache.org/licenses/LICENSE-2.0.txt)

1.  **Group** : io.github.eisop. **Name** : dataflow-errorprone. **Version** : 3.34.0-eisop1.
     * **Project URL:** [https://eisop.github.io/](https://eisop.github.io/)
     * **License:** [GNU General Public License, version 2 (GPL2), with the classpath exception](http://www.gnu.org/software/classpath/license.html)

1.  **Group** : io.github.java-diff-utils. **Name** : java-diff-utils. **Version** : 4.12.
     * **License:** [The Apache Software License, Version 2.0](http://www.apache.org/licenses/LICENSE-2.0.txt)

1.  **Group** : io.gitlab.arturbosch.detekt. **Name** : detekt-api. **Version** : 1.23.0.
     * **Project URL:** [https://detekt.dev](https://detekt.dev)
     * **License:** [The Apache Software License, Version 2.0](https://www.apache.org/licenses/LICENSE-2.0.txt)

1.  **Group** : io.gitlab.arturbosch.detekt. **Name** : detekt-cli. **Version** : 1.23.0.
     * **Project URL:** [https://detekt.dev](https://detekt.dev)
     * **License:** [The Apache Software License, Version 2.0](https://www.apache.org/licenses/LICENSE-2.0.txt)

1.  **Group** : io.gitlab.arturbosch.detekt. **Name** : detekt-core. **Version** : 1.23.0.
     * **Project URL:** [https://detekt.dev](https://detekt.dev)
     * **License:** [The Apache Software License, Version 2.0](https://www.apache.org/licenses/LICENSE-2.0.txt)

1.  **Group** : io.gitlab.arturbosch.detekt. **Name** : detekt-metrics. **Version** : 1.23.0.
     * **Project URL:** [https://detekt.dev](https://detekt.dev)
     * **License:** [The Apache Software License, Version 2.0](https://www.apache.org/licenses/LICENSE-2.0.txt)

1.  **Group** : io.gitlab.arturbosch.detekt. **Name** : detekt-parser. **Version** : 1.23.0.
     * **Project URL:** [https://detekt.dev](https://detekt.dev)
     * **License:** [The Apache Software License, Version 2.0](https://www.apache.org/licenses/LICENSE-2.0.txt)

1.  **Group** : io.gitlab.arturbosch.detekt. **Name** : detekt-psi-utils. **Version** : 1.23.0.
     * **Project URL:** [https://detekt.dev](https://detekt.dev)
     * **License:** [The Apache Software License, Version 2.0](https://www.apache.org/licenses/LICENSE-2.0.txt)

1.  **Group** : io.gitlab.arturbosch.detekt. **Name** : detekt-report-html. **Version** : 1.23.0.
     * **Project URL:** [https://detekt.dev](https://detekt.dev)
     * **License:** [The Apache Software License, Version 2.0](https://www.apache.org/licenses/LICENSE-2.0.txt)

1.  **Group** : io.gitlab.arturbosch.detekt. **Name** : detekt-report-md. **Version** : 1.23.0.
     * **Project URL:** [https://detekt.dev](https://detekt.dev)
     * **License:** [The Apache Software License, Version 2.0](https://www.apache.org/licenses/LICENSE-2.0.txt)

1.  **Group** : io.gitlab.arturbosch.detekt. **Name** : detekt-report-sarif. **Version** : 1.23.0.
     * **Project URL:** [https://detekt.dev](https://detekt.dev)
     * **License:** [The Apache Software License, Version 2.0](https://www.apache.org/licenses/LICENSE-2.0.txt)

1.  **Group** : io.gitlab.arturbosch.detekt. **Name** : detekt-report-txt. **Version** : 1.23.0.
     * **Project URL:** [https://detekt.dev](https://detekt.dev)
     * **License:** [The Apache Software License, Version 2.0](https://www.apache.org/licenses/LICENSE-2.0.txt)

1.  **Group** : io.gitlab.arturbosch.detekt. **Name** : detekt-report-xml. **Version** : 1.23.0.
     * **Project URL:** [https://detekt.dev](https://detekt.dev)
     * **License:** [The Apache Software License, Version 2.0](https://www.apache.org/licenses/LICENSE-2.0.txt)

1.  **Group** : io.gitlab.arturbosch.detekt. **Name** : detekt-rules. **Version** : 1.23.0.
     * **Project URL:** [https://detekt.dev](https://detekt.dev)
     * **License:** [The Apache Software License, Version 2.0](https://www.apache.org/licenses/LICENSE-2.0.txt)

1.  **Group** : io.gitlab.arturbosch.detekt. **Name** : detekt-rules-complexity. **Version** : 1.23.0.
     * **Project URL:** [https://detekt.dev](https://detekt.dev)
     * **License:** [The Apache Software License, Version 2.0](https://www.apache.org/licenses/LICENSE-2.0.txt)

1.  **Group** : io.gitlab.arturbosch.detekt. **Name** : detekt-rules-coroutines. **Version** : 1.23.0.
     * **Project URL:** [https://detekt.dev](https://detekt.dev)
     * **License:** [The Apache Software License, Version 2.0](https://www.apache.org/licenses/LICENSE-2.0.txt)

1.  **Group** : io.gitlab.arturbosch.detekt. **Name** : detekt-rules-documentation. **Version** : 1.23.0.
     * **Project URL:** [https://detekt.dev](https://detekt.dev)
     * **License:** [The Apache Software License, Version 2.0](https://www.apache.org/licenses/LICENSE-2.0.txt)

1.  **Group** : io.gitlab.arturbosch.detekt. **Name** : detekt-rules-empty. **Version** : 1.23.0.
     * **Project URL:** [https://detekt.dev](https://detekt.dev)
     * **License:** [The Apache Software License, Version 2.0](https://www.apache.org/licenses/LICENSE-2.0.txt)

1.  **Group** : io.gitlab.arturbosch.detekt. **Name** : detekt-rules-errorprone. **Version** : 1.23.0.
     * **Project URL:** [https://detekt.dev](https://detekt.dev)
     * **License:** [The Apache Software License, Version 2.0](https://www.apache.org/licenses/LICENSE-2.0.txt)

1.  **Group** : io.gitlab.arturbosch.detekt. **Name** : detekt-rules-exceptions. **Version** : 1.23.0.
     * **Project URL:** [https://detekt.dev](https://detekt.dev)
     * **License:** [The Apache Software License, Version 2.0](https://www.apache.org/licenses/LICENSE-2.0.txt)

1.  **Group** : io.gitlab.arturbosch.detekt. **Name** : detekt-rules-naming. **Version** : 1.23.0.
     * **Project URL:** [https://detekt.dev](https://detekt.dev)
     * **License:** [The Apache Software License, Version 2.0](https://www.apache.org/licenses/LICENSE-2.0.txt)

1.  **Group** : io.gitlab.arturbosch.detekt. **Name** : detekt-rules-performance. **Version** : 1.23.0.
     * **Project URL:** [https://detekt.dev](https://detekt.dev)
     * **License:** [The Apache Software License, Version 2.0](https://www.apache.org/licenses/LICENSE-2.0.txt)

1.  **Group** : io.gitlab.arturbosch.detekt. **Name** : detekt-rules-style. **Version** : 1.23.0.
     * **Project URL:** [https://detekt.dev](https://detekt.dev)
     * **License:** [The Apache Software License, Version 2.0](https://www.apache.org/licenses/LICENSE-2.0.txt)

1.  **Group** : io.gitlab.arturbosch.detekt. **Name** : detekt-tooling. **Version** : 1.23.0.
     * **Project URL:** [https://detekt.dev](https://detekt.dev)
     * **License:** [The Apache Software License, Version 2.0](https://www.apache.org/licenses/LICENSE-2.0.txt)

1.  **Group** : io.gitlab.arturbosch.detekt. **Name** : detekt-utils. **Version** : 1.23.0.
     * **Project URL:** [https://detekt.dev](https://detekt.dev)
     * **License:** [The Apache Software License, Version 2.0](https://www.apache.org/licenses/LICENSE-2.0.txt)

1.  **Group** : io.grpc. **Name** : protoc-gen-grpc-java. **Version** : 1.28.1.
     * **Project URL:** [https://github.com/grpc/grpc-java](https://github.com/grpc/grpc-java)
     * **License:** [Apache 2.0](https://opensource.org/licenses/Apache-2.0)

1.  **Group** : io.kotest. **Name** : kotest-assertions-api. **Version** : 5.9.1.**No license information found**
1.  **Group** : io.kotest. **Name** : kotest-assertions-api-jvm. **Version** : 5.9.1.
     * **Project URL:** [https://github.com/kotest/kotest](https://github.com/kotest/kotest)
     * **License:** [Apache-2.0](https://opensource.org/licenses/Apache-2.0)

1.  **Group** : io.kotest. **Name** : kotest-assertions-core. **Version** : 5.9.1.**No license information found**
1.  **Group** : io.kotest. **Name** : kotest-assertions-core-jvm. **Version** : 5.9.1.
     * **Project URL:** [https://github.com/kotest/kotest](https://github.com/kotest/kotest)
     * **License:** [Apache-2.0](https://opensource.org/licenses/Apache-2.0)

1.  **Group** : io.kotest. **Name** : kotest-assertions-shared. **Version** : 5.9.1.**No license information found**
1.  **Group** : io.kotest. **Name** : kotest-assertions-shared-jvm. **Version** : 5.9.1.
     * **Project URL:** [https://github.com/kotest/kotest](https://github.com/kotest/kotest)
     * **License:** [Apache-2.0](https://opensource.org/licenses/Apache-2.0)

1.  **Group** : io.kotest. **Name** : kotest-common. **Version** : 5.9.1.**No license information found**
1.  **Group** : io.kotest. **Name** : kotest-common-jvm. **Version** : 5.9.1.
     * **Project URL:** [https://github.com/kotest/kotest](https://github.com/kotest/kotest)
     * **License:** [Apache-2.0](https://opensource.org/licenses/Apache-2.0)

1.  **Group** : io.kotest. **Name** : kotest-extensions. **Version** : 5.9.1.**No license information found**
1.  **Group** : io.kotest. **Name** : kotest-extensions-jvm. **Version** : 5.9.1.
     * **Project URL:** [https://github.com/kotest/kotest](https://github.com/kotest/kotest)
     * **License:** [Apache-2.0](https://opensource.org/licenses/Apache-2.0)

1.  **Group** : io.kotest. **Name** : kotest-framework-api. **Version** : 5.9.1.**No license information found**
1.  **Group** : io.kotest. **Name** : kotest-framework-api-jvm. **Version** : 5.9.1.
     * **Project URL:** [https://github.com/kotest/kotest](https://github.com/kotest/kotest)
     * **License:** [Apache-2.0](https://opensource.org/licenses/Apache-2.0)

1.  **Group** : io.kotest. **Name** : kotest-framework-concurrency. **Version** : 5.9.1.**No license information found**
1.  **Group** : io.kotest. **Name** : kotest-framework-concurrency-jvm. **Version** : 5.9.1.
     * **Project URL:** [https://github.com/kotest/kotest](https://github.com/kotest/kotest)
     * **License:** [Apache-2.0](https://opensource.org/licenses/Apache-2.0)

1.  **Group** : io.kotest. **Name** : kotest-framework-datatest. **Version** : 5.9.1.**No license information found**
1.  **Group** : io.kotest. **Name** : kotest-framework-datatest-jvm. **Version** : 5.9.1.
     * **Project URL:** [https://github.com/kotest/kotest](https://github.com/kotest/kotest)
     * **License:** [Apache-2.0](https://opensource.org/licenses/Apache-2.0)

1.  **Group** : io.kotest. **Name** : kotest-framework-discovery. **Version** : 5.9.1.**No license information found**
1.  **Group** : io.kotest. **Name** : kotest-framework-discovery-jvm. **Version** : 5.9.1.
     * **Project URL:** [https://github.com/kotest/kotest](https://github.com/kotest/kotest)
     * **License:** [Apache-2.0](https://opensource.org/licenses/Apache-2.0)

1.  **Group** : io.kotest. **Name** : kotest-framework-engine. **Version** : 5.9.1.**No license information found**
1.  **Group** : io.kotest. **Name** : kotest-framework-engine-jvm. **Version** : 5.9.1.
     * **Project URL:** [https://github.com/kotest/kotest](https://github.com/kotest/kotest)
     * **License:** [Apache-2.0](https://opensource.org/licenses/Apache-2.0)

1.  **Group** : io.kotest. **Name** : kotest-runner-junit5. **Version** : 5.9.1.**No license information found**
1.  **Group** : io.kotest. **Name** : kotest-runner-junit5-jvm. **Version** : 5.9.1.
     * **Project URL:** [https://github.com/kotest/kotest](https://github.com/kotest/kotest)
     * **License:** [Apache-2.0](https://opensource.org/licenses/Apache-2.0)

1.  **Group** : it.unimi.dsi. **Name** : fastutil-core. **Version** : 8.5.12.
     * **Project URL:** [http://fastutil.di.unimi.it/](http://fastutil.di.unimi.it/)
     * **License:** [Apache License, Version 2.0](http://www.apache.org/licenses/LICENSE-2.0.html)

1.  **Group** : javax.annotation. **Name** : javax.annotation-api. **Version** : 1.3.2.
     * **Project URL:** [http://jcp.org/en/jsr/detail?id=250](http://jcp.org/en/jsr/detail?id=250)
     * **License:** [CDDL + GPLv2 with classpath exception](https://github.com/javaee/javax.annotation/blob/master/LICENSE)

1.  **Group** : javax.inject. **Name** : javax.inject. **Version** : 1.
     * **Project URL:** [http://code.google.com/p/atinject/](http://code.google.com/p/atinject/)
     * **License:** [The Apache Software License, Version 2.0](http://www.apache.org/licenses/LICENSE-2.0.txt)

1.  **Group** : junit. **Name** : junit. **Version** : 4.13.1.
     * **Project URL:** [http://junit.org](http://junit.org)
     * **License:** [Eclipse Public License 1.0](http://www.eclipse.org/legal/epl-v10.html)

1.  **Group** : kr.motd.maven. **Name** : os-maven-plugin. **Version** : 1.7.1.
     * **Project URL:** [https://github.com/trustin/os-maven-plugin/](https://github.com/trustin/os-maven-plugin/)
     * **License:** [Apache License, Version 2.0](http://www.apache.org/licenses/LICENSE-2.0)

1.  **Group** : net.bytebuddy. **Name** : byte-buddy. **Version** : 1.10.9.
     * **License:** [Apache License, Version 2.0](http://www.apache.org/licenses/LICENSE-2.0.txt)

1.  **Group** : net.bytebuddy. **Name** : byte-buddy-agent. **Version** : 1.10.9.
     * **License:** [Apache License, Version 2.0](http://www.apache.org/licenses/LICENSE-2.0.txt)

1.  **Group** : net.java.dev.jna. **Name** : jna. **Version** : 5.6.0.
     * **Project URL:** [https://github.com/java-native-access/jna](https://github.com/java-native-access/jna)
     * **License:** [Apache License v2.0](http://www.apache.org/licenses/LICENSE-2.0.txt)
     * **License:** [LGPL, version 2.1](http://www.gnu.org/licenses/licenses.html)

1.  **Group** : net.java.dev.jna. **Name** : jna. **Version** : 5.9.0.
     * **Project URL:** [https://github.com/java-native-access/jna](https://github.com/java-native-access/jna)
     * **License:** [Apache-2.0](https://www.apache.org/licenses/LICENSE-2.0.txt)
     * **License:** [LGPL-2.1-or-later](https://www.gnu.org/licenses/old-licenses/lgpl-2.1)

1.  **Group** : net.java.dev.jna. **Name** : jna-platform. **Version** : 5.9.0.
     * **Project URL:** [https://github.com/java-native-access/jna](https://github.com/java-native-access/jna)
     * **License:** [Apache-2.0](https://www.apache.org/licenses/LICENSE-2.0.txt)
     * **License:** [LGPL-2.1-or-later](https://www.gnu.org/licenses/old-licenses/lgpl-2.1)

1.  **Group** : net.sf.saxon. **Name** : Saxon-HE. **Version** : 12.2.
     * **Project URL:** [http://www.saxonica.com/](http://www.saxonica.com/)
     * **License:** [Mozilla Public License Version 2.0](http://www.mozilla.org/MPL/2.0/)

1.  **Group** : net.sourceforge.pmd. **Name** : pmd-core. **Version** : 6.55.0.
     * **License:** [BSD-style](http://pmd.sourceforge.net/license.html)

1.  **Group** : net.sourceforge.pmd. **Name** : pmd-java. **Version** : 6.55.0.
     * **License:** [BSD-style](http://pmd.sourceforge.net/license.html)

1.  **Group** : net.sourceforge.saxon. **Name** : saxon. **Version** : 9.1.0.8.
     * **Project URL:** [http://saxon.sourceforge.net/](http://saxon.sourceforge.net/)
     * **License:** [Mozilla Public License Version 1.0](http://www.mozilla.org/MPL/MPL-1.0.txt)

1.  **Group** : org.antlr. **Name** : antlr4-runtime. **Version** : 4.11.1.
     * **Project URL:** [https://www.antlr.org/](https://www.antlr.org/)
     * **License:** [BSD-3-Clause](https://www.antlr.org/license.html)

1.  **Group** : org.antlr. **Name** : antlr4-runtime. **Version** : 4.7.2.
     * **Project URL:** [http://www.antlr.org](http://www.antlr.org)
     * **License:** [The BSD License](http://www.antlr.org/license.html)

1.  **Group** : org.apache.commons. **Name** : commons-lang3. **Version** : 3.8.1.
     * **Project URL:** [http://commons.apache.org/proper/commons-lang/](http://commons.apache.org/proper/commons-lang/)
     * **License:** [Apache License, Version 2.0](https://www.apache.org/licenses/LICENSE-2.0.txt)

1.  **Group** : org.apache.httpcomponents.client5. **Name** : httpclient5. **Version** : 5.1.3.
     * **License:** [Apache License, Version 2.0](https://www.apache.org/licenses/LICENSE-2.0.txt)

1.  **Group** : org.apache.httpcomponents.core5. **Name** : httpcore5. **Version** : 5.1.3.
     * **License:** [Apache License, Version 2.0](https://www.apache.org/licenses/LICENSE-2.0.txt)

1.  **Group** : org.apache.httpcomponents.core5. **Name** : httpcore5-h2. **Version** : 5.1.3.
     * **License:** [Apache License, Version 2.0](https://www.apache.org/licenses/LICENSE-2.0.txt)

1.  **Group** : org.apiguardian. **Name** : apiguardian-api. **Version** : 1.1.2.
     * **Project URL:** [https://github.com/apiguardian-team/apiguardian](https://github.com/apiguardian-team/apiguardian)
     * **License:** [The Apache License, Version 2.0](http://www.apache.org/licenses/LICENSE-2.0.txt)

1.  **Group** : org.checkerframework. **Name** : checker-compat-qual. **Version** : 2.5.3.
     * **Project URL:** [https://checkerframework.org](https://checkerframework.org)
     * **License:** [GNU General Public License, version 2 (GPL2), with the classpath exception](http://www.gnu.org/software/classpath/license.html)
     * **License:** [The MIT License](http://opensource.org/licenses/MIT)

1.  **Group** : org.checkerframework. **Name** : checker-qual. **Version** : 3.40.0.
     * **Project URL:** [https://checkerframework.org/](https://checkerframework.org/)
     * **License:** [The MIT License](http://opensource.org/licenses/MIT)

1.  **Group** : org.codehaus.woodstox. **Name** : stax2-api. **Version** : 4.2.1.
     * **Project URL:** [http://github.com/FasterXML/stax2-api](http://github.com/FasterXML/stax2-api)
     * **License:** [The Apache Software License, Version 2.0](http://www.apache.org/licenses/LICENSE-2.0.txt)
     * **License:** [The BSD License](http://www.opensource.org/licenses/bsd-license.php)

1.  **Group** : org.freemarker. **Name** : freemarker. **Version** : 2.3.30.
     * **Project URL:** [https://freemarker.apache.org/](https://freemarker.apache.org/)
     * **License:** [Apache License, Version 2.0](http://www.apache.org/licenses/LICENSE-2.0.txt)

1.  **Group** : org.freemarker. **Name** : freemarker. **Version** : 2.3.32.
     * **Project URL:** [https://freemarker.apache.org/](https://freemarker.apache.org/)
     * **License:** [Apache License, Version 2.0](http://www.apache.org/licenses/LICENSE-2.0.txt)

1.  **Group** : org.hamcrest. **Name** : hamcrest. **Version** : 2.2.
     * **Project URL:** [http://hamcrest.org/JavaHamcrest/](http://hamcrest.org/JavaHamcrest/)
     * **License:** [BSD License 3](http://opensource.org/licenses/BSD-3-Clause)

1.  **Group** : org.hamcrest. **Name** : hamcrest-core. **Version** : 2.2.
     * **Project URL:** [http://hamcrest.org/JavaHamcrest/](http://hamcrest.org/JavaHamcrest/)
     * **License:** [BSD License 3](http://opensource.org/licenses/BSD-3-Clause)

1.  **Group** : org.javassist. **Name** : javassist. **Version** : 3.28.0-GA.
     * **Project URL:** [http://www.javassist.org/](http://www.javassist.org/)
     * **License:** [Apache License 2.0](http://www.apache.org/licenses/)
     * **License:** [LGPL 2.1](http://www.gnu.org/licenses/lgpl-2.1.html)
     * **License:** [MPL 1.1](http://www.mozilla.org/MPL/MPL-1.1.html)

1.  **Group** : org.jetbrains. **Name** : annotations. **Version** : 24.0.1.
     * **Project URL:** [https://github.com/JetBrains/java-annotations](https://github.com/JetBrains/java-annotations)
     * **License:** [The Apache Software License, Version 2.0](https://www.apache.org/licenses/LICENSE-2.0.txt)

1.  **Group** : org.jetbrains. **Name** : markdown. **Version** : 0.5.2.**No license information found**
1.  **Group** : org.jetbrains. **Name** : markdown-jvm. **Version** : 0.5.2.
     * **Project URL:** [https://github.com/JetBrains/markdown](https://github.com/JetBrains/markdown)
     * **License:** [The Apache Software License, Version 2.0](http://www.apache.org/licenses/LICENSE-2.0.txt)

1.  **Group** : org.jetbrains.dokka. **Name** : analysis-kotlin-descriptors. **Version** : 1.9.20.
     * **Project URL:** [https://github.com/Kotlin/dokka](https://github.com/Kotlin/dokka)
     * **License:** [The Apache Software License, Version 2.0](https://www.apache.org/licenses/LICENSE-2.0.txt)

1.  **Group** : org.jetbrains.dokka. **Name** : analysis-markdown. **Version** : 1.9.20.
     * **Project URL:** [https://github.com/Kotlin/dokka](https://github.com/Kotlin/dokka)
     * **License:** [The Apache Software License, Version 2.0](https://www.apache.org/licenses/LICENSE-2.0.txt)

1.  **Group** : org.jetbrains.dokka. **Name** : dokka-base. **Version** : 1.9.20.
     * **Project URL:** [https://github.com/Kotlin/dokka](https://github.com/Kotlin/dokka)
     * **License:** [The Apache Software License, Version 2.0](https://www.apache.org/licenses/LICENSE-2.0.txt)

1.  **Group** : org.jetbrains.dokka. **Name** : dokka-core. **Version** : 1.9.20.
     * **Project URL:** [https://github.com/Kotlin/dokka](https://github.com/Kotlin/dokka)
     * **License:** [The Apache Software License, Version 2.0](https://www.apache.org/licenses/LICENSE-2.0.txt)

1.  **Group** : org.jetbrains.dokka. **Name** : gfm-plugin. **Version** : 1.9.20.
     * **Project URL:** [https://github.com/Kotlin/dokka](https://github.com/Kotlin/dokka)
     * **License:** [The Apache Software License, Version 2.0](https://www.apache.org/licenses/LICENSE-2.0.txt)

1.  **Group** : org.jetbrains.dokka. **Name** : javadoc-plugin. **Version** : 1.9.20.
     * **Project URL:** [https://github.com/Kotlin/dokka](https://github.com/Kotlin/dokka)
     * **License:** [The Apache Software License, Version 2.0](https://www.apache.org/licenses/LICENSE-2.0.txt)

1.  **Group** : org.jetbrains.dokka. **Name** : jekyll-plugin. **Version** : 1.9.20.
     * **Project URL:** [https://github.com/Kotlin/dokka](https://github.com/Kotlin/dokka)
     * **License:** [The Apache Software License, Version 2.0](https://www.apache.org/licenses/LICENSE-2.0.txt)

1.  **Group** : org.jetbrains.dokka. **Name** : kotlin-as-java-plugin. **Version** : 1.9.20.
     * **Project URL:** [https://github.com/Kotlin/dokka](https://github.com/Kotlin/dokka)
     * **License:** [The Apache Software License, Version 2.0](https://www.apache.org/licenses/LICENSE-2.0.txt)

1.  **Group** : org.jetbrains.intellij.deps. **Name** : coverage-report. **Version** : 1.0.17.
     * **Project URL:** [https://github.com/JetBrains/coverage-report](https://github.com/JetBrains/coverage-report)
     * **License:** [Apache License, Version 2.0](https://www.apache.org/licenses/LICENSE-2.0)

1.  **Group** : org.jetbrains.intellij.deps. **Name** : intellij-coverage-agent. **Version** : 1.0.683.
     * **Project URL:** [https://github.com/JetBrains/intellij-coverage](https://github.com/JetBrains/intellij-coverage)
     * **License:** [Apache License, Version 2.0](https://www.apache.org/licenses/LICENSE-2.0)

1.  **Group** : org.jetbrains.intellij.deps. **Name** : intellij-coverage-reporter. **Version** : 1.0.683.
     * **Project URL:** [https://github.com/JetBrains/intellij-coverage](https://github.com/JetBrains/intellij-coverage)
     * **License:** [Apache License, Version 2.0](https://www.apache.org/licenses/LICENSE-2.0)

1.  **Group** : org.jetbrains.intellij.deps. **Name** : trove4j. **Version** : 1.0.20200330.
     * **Project URL:** [https://github.com/JetBrains/intellij-deps-trove4j](https://github.com/JetBrains/intellij-deps-trove4j)
     * **License:** [GNU LESSER GENERAL PUBLIC LICENSE 2.1](https://www.gnu.org/licenses/old-licenses/lgpl-2.1.en.html)

1.  **Group** : org.jetbrains.kotlin. **Name** : kotlin-compiler-embeddable. **Version** : 1.8.21.
     * **Project URL:** [https://kotlinlang.org/](https://kotlinlang.org/)
     * **License:** [The Apache License, Version 2.0](http://www.apache.org/licenses/LICENSE-2.0.txt)

1.  **Group** : org.jetbrains.kotlin. **Name** : kotlin-compiler-embeddable. **Version** : 1.8.22.
     * **Project URL:** [https://kotlinlang.org/](https://kotlinlang.org/)
     * **License:** [The Apache License, Version 2.0](http://www.apache.org/licenses/LICENSE-2.0.txt)

1.  **Group** : org.jetbrains.kotlin. **Name** : kotlin-daemon-embeddable. **Version** : 1.8.21.
     * **Project URL:** [https://kotlinlang.org/](https://kotlinlang.org/)
     * **License:** [The Apache License, Version 2.0](http://www.apache.org/licenses/LICENSE-2.0.txt)

1.  **Group** : org.jetbrains.kotlin. **Name** : kotlin-daemon-embeddable. **Version** : 1.8.22.
     * **Project URL:** [https://kotlinlang.org/](https://kotlinlang.org/)
     * **License:** [The Apache License, Version 2.0](http://www.apache.org/licenses/LICENSE-2.0.txt)

1.  **Group** : org.jetbrains.kotlin. **Name** : kotlin-klib-commonizer-embeddable. **Version** : 1.8.22.
     * **Project URL:** [https://kotlinlang.org/](https://kotlinlang.org/)
     * **License:** [The Apache License, Version 2.0](http://www.apache.org/licenses/LICENSE-2.0.txt)

1.  **Group** : org.jetbrains.kotlin. **Name** : kotlin-reflect. **Version** : 1.9.23.
     * **Project URL:** [https://kotlinlang.org/](https://kotlinlang.org/)
     * **License:** [The Apache License, Version 2.0](http://www.apache.org/licenses/LICENSE-2.0.txt)

1.  **Group** : org.jetbrains.kotlin. **Name** : kotlin-script-runtime. **Version** : 1.8.21.
     * **Project URL:** [https://kotlinlang.org/](https://kotlinlang.org/)
     * **License:** [The Apache License, Version 2.0](http://www.apache.org/licenses/LICENSE-2.0.txt)

1.  **Group** : org.jetbrains.kotlin. **Name** : kotlin-script-runtime. **Version** : 1.8.22.
     * **Project URL:** [https://kotlinlang.org/](https://kotlinlang.org/)
     * **License:** [The Apache License, Version 2.0](http://www.apache.org/licenses/LICENSE-2.0.txt)

1.  **Group** : org.jetbrains.kotlin. **Name** : kotlin-scripting-common. **Version** : 1.8.22.
     * **Project URL:** [https://kotlinlang.org/](https://kotlinlang.org/)
     * **License:** [The Apache License, Version 2.0](http://www.apache.org/licenses/LICENSE-2.0.txt)

1.  **Group** : org.jetbrains.kotlin. **Name** : kotlin-scripting-compiler-embeddable. **Version** : 1.8.22.
     * **Project URL:** [https://kotlinlang.org/](https://kotlinlang.org/)
     * **License:** [The Apache License, Version 2.0](http://www.apache.org/licenses/LICENSE-2.0.txt)

1.  **Group** : org.jetbrains.kotlin. **Name** : kotlin-scripting-compiler-impl-embeddable. **Version** : 1.8.22.
     * **Project URL:** [https://kotlinlang.org/](https://kotlinlang.org/)
     * **License:** [The Apache License, Version 2.0](http://www.apache.org/licenses/LICENSE-2.0.txt)

1.  **Group** : org.jetbrains.kotlin. **Name** : kotlin-scripting-jvm. **Version** : 1.8.22.
     * **Project URL:** [https://kotlinlang.org/](https://kotlinlang.org/)
     * **License:** [The Apache License, Version 2.0](http://www.apache.org/licenses/LICENSE-2.0.txt)

1.  **Group** : org.jetbrains.kotlin. **Name** : kotlin-stdlib. **Version** : 1.9.23.
     * **Project URL:** [https://kotlinlang.org/](https://kotlinlang.org/)
     * **License:** [The Apache License, Version 2.0](http://www.apache.org/licenses/LICENSE-2.0.txt)

1.  **Group** : org.jetbrains.kotlin. **Name** : kotlin-stdlib-common. **Version** : 1.9.23.**No license information found**
1.  **Group** : org.jetbrains.kotlin. **Name** : kotlin-stdlib-jdk7. **Version** : 1.9.23.
     * **Project URL:** [https://kotlinlang.org/](https://kotlinlang.org/)
     * **License:** [The Apache License, Version 2.0](http://www.apache.org/licenses/LICENSE-2.0.txt)

1.  **Group** : org.jetbrains.kotlin. **Name** : kotlin-stdlib-jdk8. **Version** : 1.9.23.
     * **Project URL:** [https://kotlinlang.org/](https://kotlinlang.org/)
     * **License:** [The Apache License, Version 2.0](http://www.apache.org/licenses/LICENSE-2.0.txt)

1.  **Group** : org.jetbrains.kotlin. **Name** : kotlin-stdlib-jre7. **Version** : 1.1.4.
     * **Project URL:** [https://kotlinlang.org/](https://kotlinlang.org/)
     * **License:** [The Apache License, Version 2.0](http://www.apache.org/licenses/LICENSE-2.0.txt)

1.  **Group** : org.jetbrains.kotlin. **Name** : kotlin-stdlib-jre8. **Version** : 1.1.4.
     * **Project URL:** [https://kotlinlang.org/](https://kotlinlang.org/)
     * **License:** [The Apache License, Version 2.0](http://www.apache.org/licenses/LICENSE-2.0.txt)

1.  **Group** : org.jetbrains.kotlinx. **Name** : atomicfu. **Version** : 0.7.
     * **License:** [The Apache Software License, Version 2.0](http://www.apache.org/licenses/LICENSE-2.0.txt)

1.  **Group** : org.jetbrains.kotlinx. **Name** : kotlinx-coroutines-bom. **Version** : 1.7.3.**No license information found**
1.  **Group** : org.jetbrains.kotlinx. **Name** : kotlinx-coroutines-core. **Version** : 1.7.3.**No license information found**
1.  **Group** : org.jetbrains.kotlinx. **Name** : kotlinx-coroutines-core-jvm. **Version** : 1.7.3.
     * **Project URL:** [https://github.com/Kotlin/kotlinx.coroutines](https://github.com/Kotlin/kotlinx.coroutines)
     * **License:** [The Apache Software License, Version 2.0](https://www.apache.org/licenses/LICENSE-2.0.txt)

1.  **Group** : org.jetbrains.kotlinx. **Name** : kotlinx-coroutines-debug. **Version** : 1.7.3.
     * **Project URL:** [https://github.com/Kotlin/kotlinx.coroutines](https://github.com/Kotlin/kotlinx.coroutines)
     * **License:** [The Apache Software License, Version 2.0](https://www.apache.org/licenses/LICENSE-2.0.txt)

1.  **Group** : org.jetbrains.kotlinx. **Name** : kotlinx-coroutines-jdk8. **Version** : 1.7.3.
     * **Project URL:** [https://github.com/Kotlin/kotlinx.coroutines](https://github.com/Kotlin/kotlinx.coroutines)
     * **License:** [The Apache Software License, Version 2.0](https://www.apache.org/licenses/LICENSE-2.0.txt)

1.  **Group** : org.jetbrains.kotlinx. **Name** : kotlinx-coroutines-test. **Version** : 1.7.3.**No license information found**
1.  **Group** : org.jetbrains.kotlinx. **Name** : kotlinx-coroutines-test-jvm. **Version** : 1.7.3.
     * **Project URL:** [https://github.com/Kotlin/kotlinx.coroutines](https://github.com/Kotlin/kotlinx.coroutines)
     * **License:** [The Apache Software License, Version 2.0](https://www.apache.org/licenses/LICENSE-2.0.txt)

1.  **Group** : org.jetbrains.kotlinx. **Name** : kotlinx-html-jvm. **Version** : 0.8.1.
     * **Project URL:** [https://github.com/Kotlin/kotlinx.html](https://github.com/Kotlin/kotlinx.html)
     * **License:** [The Apache License, Version 2.0](https://www.apache.org/licenses/LICENSE-2.0.txt)

1.  **Group** : org.jetbrains.kotlinx. **Name** : kotlinx-html-jvm. **Version** : 0.9.1.
     * **Project URL:** [https://github.com/Kotlin/kotlinx.html](https://github.com/Kotlin/kotlinx.html)
     * **License:** [The Apache License, Version 2.0](https://www.apache.org/licenses/LICENSE-2.0.txt)

1.  **Group** : org.jetbrains.kotlinx. **Name** : kotlinx-serialization-core. **Version** : 1.4.1.**No license information found**
1.  **Group** : org.jetbrains.kotlinx. **Name** : kotlinx-serialization-core-jvm. **Version** : 1.4.1.
     * **Project URL:** [https://github.com/Kotlin/kotlinx.serialization](https://github.com/Kotlin/kotlinx.serialization)
     * **License:** [The Apache Software License, Version 2.0](https://www.apache.org/licenses/LICENSE-2.0.txt)

1.  **Group** : org.jetbrains.kotlinx. **Name** : kotlinx-serialization-json. **Version** : 1.4.1.**No license information found**
1.  **Group** : org.jetbrains.kotlinx. **Name** : kotlinx-serialization-json-jvm. **Version** : 1.4.1.
     * **Project URL:** [https://github.com/Kotlin/kotlinx.serialization](https://github.com/Kotlin/kotlinx.serialization)
     * **License:** [The Apache Software License, Version 2.0](https://www.apache.org/licenses/LICENSE-2.0.txt)

1.  **Group** : org.json. **Name** : json. **Version** : 20210307.
     * **Project URL:** [https://github.com/douglascrockford/JSON-java](https://github.com/douglascrockford/JSON-java)
     * **License:** [The JSON License](http://json.org/license.html)

1.  **Group** : org.jsoup. **Name** : jsoup. **Version** : 1.16.1.
     * **Project URL:** [https://jsoup.org/](https://jsoup.org/)
     * **License:** [The MIT License](https://jsoup.org/license)

1.  **Group** : org.junit. **Name** : junit-bom. **Version** : 5.10.0.**No license information found**
1.  **Group** : org.junit-pioneer. **Name** : junit-pioneer. **Version** : 2.0.1.
     * **Project URL:** [https://junit-pioneer.org/](https://junit-pioneer.org/)
     * **License:** [Eclipse Public License v2.0](https://www.eclipse.org/legal/epl-v20.html)

1.  **Group** : org.junit.jupiter. **Name** : junit-jupiter-api. **Version** : 5.10.0.
     * **Project URL:** [https://junit.org/junit5/](https://junit.org/junit5/)
     * **License:** [Eclipse Public License v2.0](https://www.eclipse.org/legal/epl-v20.html)

1.  **Group** : org.junit.jupiter. **Name** : junit-jupiter-engine. **Version** : 5.10.0.
     * **Project URL:** [https://junit.org/junit5/](https://junit.org/junit5/)
     * **License:** [Eclipse Public License v2.0](https://www.eclipse.org/legal/epl-v20.html)

1.  **Group** : org.junit.jupiter. **Name** : junit-jupiter-params. **Version** : 5.10.0.
     * **Project URL:** [https://junit.org/junit5/](https://junit.org/junit5/)
     * **License:** [Eclipse Public License v2.0](https://www.eclipse.org/legal/epl-v20.html)

1.  **Group** : org.junit.platform. **Name** : junit-platform-commons. **Version** : 1.10.0.
     * **Project URL:** [https://junit.org/junit5/](https://junit.org/junit5/)
     * **License:** [Eclipse Public License v2.0](https://www.eclipse.org/legal/epl-v20.html)

1.  **Group** : org.junit.platform. **Name** : junit-platform-engine. **Version** : 1.10.0.
     * **Project URL:** [https://junit.org/junit5/](https://junit.org/junit5/)
     * **License:** [Eclipse Public License v2.0](https://www.eclipse.org/legal/epl-v20.html)

1.  **Group** : org.junit.platform. **Name** : junit-platform-launcher. **Version** : 1.10.0.
     * **Project URL:** [https://junit.org/junit5/](https://junit.org/junit5/)
     * **License:** [Eclipse Public License v2.0](https://www.eclipse.org/legal/epl-v20.html)

1.  **Group** : org.junit.platform. **Name** : junit-platform-suite-api. **Version** : 1.10.0.
     * **Project URL:** [https://junit.org/junit5/](https://junit.org/junit5/)
     * **License:** [Eclipse Public License v2.0](https://www.eclipse.org/legal/epl-v20.html)

1.  **Group** : org.opentest4j. **Name** : opentest4j. **Version** : 1.3.0.
     * **Project URL:** [https://github.com/ota4j-team/opentest4j](https://github.com/ota4j-team/opentest4j)
     * **License:** [The Apache License, Version 2.0](https://www.apache.org/licenses/LICENSE-2.0.txt)

1.  **Group** : org.ow2.asm. **Name** : asm. **Version** : 9.6.
     * **Project URL:** [http://asm.ow2.io/](http://asm.ow2.io/)
     * **License:** [BSD-3-Clause](https://asm.ow2.io/license.html)
     * **License:** [The Apache Software License, Version 2.0](http://www.apache.org/licenses/LICENSE-2.0.txt)

1.  **Group** : org.pcollections. **Name** : pcollections. **Version** : 3.1.4.
     * **Project URL:** [https://github.com/hrldcpr/pcollections](https://github.com/hrldcpr/pcollections)
     * **License:** [The MIT License](https://opensource.org/licenses/mit-license.php)

1.  **Group** : org.reflections. **Name** : reflections. **Version** : 0.10.2.
     * **Project URL:** [http://github.com/ronmamo/reflections](http://github.com/ronmamo/reflections)
     * **License:** [The Apache Software License, Version 2.0](http://www.apache.org/licenses/LICENSE-2.0.txt)
     * **License:** [WTFPL](http://www.wtfpl.net/)

1.  **Group** : org.snakeyaml. **Name** : snakeyaml-engine. **Version** : 2.6.
     * **Project URL:** [https://bitbucket.org/snakeyaml/snakeyaml-engine](https://bitbucket.org/snakeyaml/snakeyaml-engine)
     * **License:** [Apache License, Version 2.0](http://www.apache.org/licenses/LICENSE-2.0.txt)

1.  **Group** : org.xmlresolver. **Name** : xmlresolver. **Version** : 5.1.2.
     * **Project URL:** [https://github.com/xmlresolver/xmlresolver](https://github.com/xmlresolver/xmlresolver)
     * **License:** [Apache License version 2.0](https://www.apache.org/licenses/LICENSE-2.0)


The dependencies distributed under several licenses, are used according their commercial-use-friendly license.

<<<<<<< HEAD
This report was generated on **Tue Dec 17 13:47:08 EET 2024** using [Gradle-License-Report plugin](https://github.com/jk1/Gradle-License-Report) by Evgeny Naumenko, licensed under [Apache 2.0 License](https://github.com/jk1/Gradle-License-Report/blob/master/LICENSE).




# Dependencies of `io.spine.chords:spine-chords-runtime:2.0.0-SNAPSHOT.56`
=======
This report was generated on **Fri Jan 03 11:15:50 CET 2025** using [Gradle-License-Report plugin](https://github.com/jk1/Gradle-License-Report) by Evgeny Naumenko, licensed under [Apache 2.0 License](https://github.com/jk1/Gradle-License-Report/blob/master/LICENSE).




# Dependencies of `io.spine.chords:spine-chords-runtime:2.0.0-SNAPSHOT.59`
>>>>>>> 58d2624e

## Runtime
1.  **Group** : com.google.code.findbugs. **Name** : jsr305. **Version** : 3.0.2.
     * **Project URL:** [http://findbugs.sourceforge.net/](http://findbugs.sourceforge.net/)
     * **License:** [The Apache Software License, Version 2.0](http://www.apache.org/licenses/LICENSE-2.0.txt)

1.  **Group** : com.google.code.gson. **Name** : gson. **Version** : 2.10.1.
     * **Project URL:** [https://github.com/google/gson/gson](https://github.com/google/gson/gson)
     * **License:** [Apache-2.0](https://www.apache.org/licenses/LICENSE-2.0.txt)

1.  **Group** : com.google.errorprone. **Name** : error_prone_annotations. **Version** : 2.23.0.
     * **Project URL:** [https://errorprone.info/error_prone_annotations](https://errorprone.info/error_prone_annotations)
     * **License:** [Apache 2.0](http://www.apache.org/licenses/LICENSE-2.0.txt)

1.  **Group** : com.google.flogger. **Name** : flogger. **Version** : 0.7.4.
     * **Project URL:** [https://github.com/google/flogger](https://github.com/google/flogger)
     * **License:** [Apache 2.0](https://www.apache.org/licenses/LICENSE-2.0.txt)

1.  **Group** : com.google.flogger. **Name** : flogger-system-backend. **Version** : 0.7.4.
     * **Project URL:** [https://github.com/google/flogger](https://github.com/google/flogger)
     * **License:** [Apache 2.0](https://www.apache.org/licenses/LICENSE-2.0.txt)

1.  **Group** : com.google.guava. **Name** : failureaccess. **Version** : 1.0.1.
     * **Project URL:** [https://github.com/google/guava/](https://github.com/google/guava/)
     * **License:** [The Apache Software License, Version 2.0](http://www.apache.org/licenses/LICENSE-2.0.txt)

1.  **Group** : com.google.guava. **Name** : guava. **Version** : 31.1-jre.
     * **Project URL:** [https://github.com/google/guava](https://github.com/google/guava)
     * **License:** [Apache License, Version 2.0](http://www.apache.org/licenses/LICENSE-2.0.txt)

1.  **Group** : com.google.guava. **Name** : listenablefuture. **Version** : 9999.0-empty-to-avoid-conflict-with-guava.
     * **License:** [The Apache Software License, Version 2.0](http://www.apache.org/licenses/LICENSE-2.0.txt)

1.  **Group** : com.google.j2objc. **Name** : j2objc-annotations. **Version** : 2.8.
     * **Project URL:** [https://github.com/google/j2objc/](https://github.com/google/j2objc/)
     * **License:** [Apache License, Version 2.0](http://www.apache.org/licenses/LICENSE-2.0.txt)

1.  **Group** : com.google.protobuf. **Name** : protobuf-java. **Version** : 3.22.3.
     * **License:** [BSD-3-Clause](https://opensource.org/licenses/BSD-3-Clause)

1.  **Group** : com.google.protobuf. **Name** : protobuf-java-util. **Version** : 3.22.3.
     * **License:** [BSD-3-Clause](https://opensource.org/licenses/BSD-3-Clause)

1.  **Group** : com.google.protobuf. **Name** : protobuf-kotlin. **Version** : 3.22.3.
     * **License:** [BSD-3-Clause](https://opensource.org/licenses/BSD-3-Clause)

1.  **Group** : org.checkerframework. **Name** : checker-compat-qual. **Version** : 2.5.3.
     * **Project URL:** [https://checkerframework.org](https://checkerframework.org)
     * **License:** [GNU General Public License, version 2 (GPL2), with the classpath exception](http://www.gnu.org/software/classpath/license.html)
     * **License:** [The MIT License](http://opensource.org/licenses/MIT)

1.  **Group** : org.checkerframework. **Name** : checker-qual. **Version** : 3.40.0.
     * **Project URL:** [https://checkerframework.org/](https://checkerframework.org/)
     * **License:** [The MIT License](http://opensource.org/licenses/MIT)

1.  **Group** : org.jetbrains. **Name** : annotations. **Version** : 24.0.1.
     * **Project URL:** [https://github.com/JetBrains/java-annotations](https://github.com/JetBrains/java-annotations)
     * **License:** [The Apache Software License, Version 2.0](https://www.apache.org/licenses/LICENSE-2.0.txt)

1.  **Group** : org.jetbrains.kotlin. **Name** : kotlin-stdlib. **Version** : 1.9.23.
     * **Project URL:** [https://kotlinlang.org/](https://kotlinlang.org/)
     * **License:** [The Apache License, Version 2.0](http://www.apache.org/licenses/LICENSE-2.0.txt)

1.  **Group** : org.jetbrains.kotlin. **Name** : kotlin-stdlib-jdk7. **Version** : 1.9.23.
     * **Project URL:** [https://kotlinlang.org/](https://kotlinlang.org/)
     * **License:** [The Apache License, Version 2.0](http://www.apache.org/licenses/LICENSE-2.0.txt)

1.  **Group** : org.jetbrains.kotlin. **Name** : kotlin-stdlib-jdk8. **Version** : 1.9.23.
     * **Project URL:** [https://kotlinlang.org/](https://kotlinlang.org/)
     * **License:** [The Apache License, Version 2.0](http://www.apache.org/licenses/LICENSE-2.0.txt)

## Compile, tests, and tooling
1.  **Group** : aopalliance. **Name** : aopalliance. **Version** : 1.0.
     * **Project URL:** [http://aopalliance.sourceforge.net](http://aopalliance.sourceforge.net)
     * **License:** Public Domain

1.  **Group** : com.beust. **Name** : jcommander. **Version** : 1.48.
     * **Project URL:** [http://beust.com/jcommander](http://beust.com/jcommander)
     * **License:** [The Apache Software License, Version 2.0](http://www.apache.org/licenses/LICENSE-2.0.txt)

1.  **Group** : com.beust. **Name** : jcommander. **Version** : 1.82.
     * **Project URL:** [https://jcommander.org](https://jcommander.org)
     * **License:** [Apache License, Version 2.0](https://www.apache.org/licenses/LICENSE-2.0.txt)

1.  **Group** : com.fasterxml.jackson. **Name** : jackson-bom. **Version** : 2.14.3.**No license information found**
1.  **Group** : com.fasterxml.jackson.core. **Name** : jackson-annotations. **Version** : 2.14.3.
     * **Project URL:** [https://github.com/FasterXML/jackson](https://github.com/FasterXML/jackson)
     * **License:** [The Apache Software License, Version 2.0](https://www.apache.org/licenses/LICENSE-2.0.txt)

1.  **Group** : com.fasterxml.jackson.core. **Name** : jackson-core. **Version** : 2.14.3.
     * **Project URL:** [https://github.com/FasterXML/jackson-core](https://github.com/FasterXML/jackson-core)
     * **License:** [Apache License, Version 2.0](http://www.apache.org/licenses/LICENSE-2.0.txt)
     * **License:** [The Apache Software License, Version 2.0](https://www.apache.org/licenses/LICENSE-2.0.txt)

1.  **Group** : com.fasterxml.jackson.core. **Name** : jackson-databind. **Version** : 2.14.3.
     * **Project URL:** [https://github.com/FasterXML/jackson](https://github.com/FasterXML/jackson)
     * **License:** [Apache License, Version 2.0](http://www.apache.org/licenses/LICENSE-2.0.txt)
     * **License:** [The Apache Software License, Version 2.0](https://www.apache.org/licenses/LICENSE-2.0.txt)

1.  **Group** : com.fasterxml.jackson.dataformat. **Name** : jackson-dataformat-xml. **Version** : 2.14.3.
     * **Project URL:** [https://github.com/FasterXML/jackson-dataformat-xml](https://github.com/FasterXML/jackson-dataformat-xml)
     * **License:** [Apache License, Version 2.0](http://www.apache.org/licenses/LICENSE-2.0.txt)
     * **License:** [The Apache Software License, Version 2.0](http://www.apache.org/licenses/LICENSE-2.0.txt)

1.  **Group** : com.fasterxml.jackson.module. **Name** : jackson-module-kotlin. **Version** : 2.14.3.
     * **Project URL:** [https://github.com/FasterXML/jackson-module-kotlin](https://github.com/FasterXML/jackson-module-kotlin)
     * **License:** [Apache License, Version 2.0](http://www.apache.org/licenses/LICENSE-2.0.txt)
     * **License:** [The Apache Software License, Version 2.0](https://www.apache.org/licenses/LICENSE-2.0.txt)

1.  **Group** : com.fasterxml.woodstox. **Name** : woodstox-core. **Version** : 6.5.0.
     * **Project URL:** [https://github.com/FasterXML/woodstox](https://github.com/FasterXML/woodstox)
     * **License:** [The Apache License, Version 2.0](http://www.apache.org/licenses/LICENSE-2.0.txt)
     * **License:** [The Apache Software License, Version 2.0](http://www.apache.org/licenses/LICENSE-2.0.txt)

1.  **Group** : com.github.ajalt. **Name** : colormath. **Version** : 1.2.0.
     * **Project URL:** [https://github.com/ajalt/colormath](https://github.com/ajalt/colormath)
     * **License:** [Apache-2.0](http://www.apache.org/licenses/LICENSE-2.0.txt)

1.  **Group** : com.github.ajalt. **Name** : mordant. **Version** : 1.2.1.
     * **Project URL:** [https://github.com/ajalt/mordant](https://github.com/ajalt/mordant)
     * **License:** [Apache-2.0](http://www.apache.org/licenses/LICENSE-2.0.txt)

1.  **Group** : com.github.ben-manes.caffeine. **Name** : caffeine. **Version** : 3.0.5.
     * **Project URL:** [https://github.com/ben-manes/caffeine](https://github.com/ben-manes/caffeine)
     * **License:** [Apache License, Version 2.0](https://www.apache.org/licenses/LICENSE-2.0.txt)

1.  **Group** : com.github.kevinstern. **Name** : software-and-algorithms. **Version** : 1.0.
     * **Project URL:** [https://www.github.com/KevinStern/software-and-algorithms](https://www.github.com/KevinStern/software-and-algorithms)
     * **License:** [MIT License](http://www.opensource.org/licenses/mit-license.php)

1.  **Group** : com.google.auto. **Name** : auto-common. **Version** : 1.2.2.
     * **Project URL:** [https://github.com/google/auto/tree/main/common](https://github.com/google/auto/tree/main/common)
     * **License:** [Apache 2.0](http://www.apache.org/licenses/LICENSE-2.0.txt)

1.  **Group** : com.google.auto.service. **Name** : auto-service-annotations. **Version** : 1.1.1.
     * **Project URL:** [https://github.com/google/auto/tree/main/service](https://github.com/google/auto/tree/main/service)
     * **License:** [Apache 2.0](http://www.apache.org/licenses/LICENSE-2.0.txt)

1.  **Group** : com.google.auto.value. **Name** : auto-value-annotations. **Version** : 1.10.2.
     * **Project URL:** [https://github.com/google/auto/tree/main/value](https://github.com/google/auto/tree/main/value)
     * **License:** [Apache 2.0](http://www.apache.org/licenses/LICENSE-2.0.txt)

1.  **Group** : com.google.code.findbugs. **Name** : jsr305. **Version** : 3.0.2.
     * **Project URL:** [http://findbugs.sourceforge.net/](http://findbugs.sourceforge.net/)
     * **License:** [The Apache Software License, Version 2.0](http://www.apache.org/licenses/LICENSE-2.0.txt)

1.  **Group** : com.google.code.gson. **Name** : gson. **Version** : 2.10.1.
     * **Project URL:** [https://github.com/google/gson/gson](https://github.com/google/gson/gson)
     * **License:** [Apache-2.0](https://www.apache.org/licenses/LICENSE-2.0.txt)

1.  **Group** : com.google.errorprone. **Name** : error_prone_annotation. **Version** : 2.23.0.
     * **Project URL:** [https://errorprone.info/error_prone_annotation](https://errorprone.info/error_prone_annotation)
     * **License:** [Apache 2.0](http://www.apache.org/licenses/LICENSE-2.0.txt)

1.  **Group** : com.google.errorprone. **Name** : error_prone_annotations. **Version** : 2.23.0.
     * **Project URL:** [https://errorprone.info/error_prone_annotations](https://errorprone.info/error_prone_annotations)
     * **License:** [Apache 2.0](http://www.apache.org/licenses/LICENSE-2.0.txt)

1.  **Group** : com.google.errorprone. **Name** : error_prone_check_api. **Version** : 2.23.0.
     * **Project URL:** [https://errorprone.info/error_prone_check_api](https://errorprone.info/error_prone_check_api)
     * **License:** [Apache 2.0](http://www.apache.org/licenses/LICENSE-2.0.txt)

1.  **Group** : com.google.errorprone. **Name** : error_prone_core. **Version** : 2.23.0.
     * **Project URL:** [https://errorprone.info/error_prone_core](https://errorprone.info/error_prone_core)
     * **License:** [Apache 2.0](http://www.apache.org/licenses/LICENSE-2.0.txt)

1.  **Group** : com.google.errorprone. **Name** : error_prone_type_annotations. **Version** : 2.23.0.
     * **Project URL:** [https://errorprone.info/error_prone_type_annotations](https://errorprone.info/error_prone_type_annotations)
     * **License:** [Apache 2.0](http://www.apache.org/licenses/LICENSE-2.0.txt)

1.  **Group** : com.google.errorprone. **Name** : javac. **Version** : 9+181-r4173-1.
     * **Project URL:** [https://github.com/google/error-prone-javac](https://github.com/google/error-prone-javac)
     * **License:** [GNU General Public License, version 2, with the Classpath Exception](http://openjdk.java.net/legal/gplv2+ce.html)

1.  **Group** : com.google.flogger. **Name** : flogger. **Version** : 0.7.4.
     * **Project URL:** [https://github.com/google/flogger](https://github.com/google/flogger)
     * **License:** [Apache 2.0](https://www.apache.org/licenses/LICENSE-2.0.txt)

1.  **Group** : com.google.flogger. **Name** : flogger-system-backend. **Version** : 0.7.4.
     * **Project URL:** [https://github.com/google/flogger](https://github.com/google/flogger)
     * **License:** [Apache 2.0](https://www.apache.org/licenses/LICENSE-2.0.txt)

1.  **Group** : com.google.guava. **Name** : failureaccess. **Version** : 1.0.1.
     * **Project URL:** [https://github.com/google/guava/](https://github.com/google/guava/)
     * **License:** [The Apache Software License, Version 2.0](http://www.apache.org/licenses/LICENSE-2.0.txt)

1.  **Group** : com.google.guava. **Name** : guava. **Version** : 31.1-jre.
     * **Project URL:** [https://github.com/google/guava](https://github.com/google/guava)
     * **License:** [Apache License, Version 2.0](http://www.apache.org/licenses/LICENSE-2.0.txt)

1.  **Group** : com.google.guava. **Name** : guava-testlib. **Version** : 31.1-jre.
     * **License:** [Apache License, Version 2.0](http://www.apache.org/licenses/LICENSE-2.0.txt)

1.  **Group** : com.google.guava. **Name** : listenablefuture. **Version** : 9999.0-empty-to-avoid-conflict-with-guava.
     * **License:** [The Apache Software License, Version 2.0](http://www.apache.org/licenses/LICENSE-2.0.txt)

1.  **Group** : com.google.inject. **Name** : guice. **Version** : 5.1.0.
     * **Project URL:** [https://github.com/google/guice](https://github.com/google/guice)
     * **License:** [The Apache Software License, Version 2.0](http://www.apache.org/licenses/LICENSE-2.0.txt)

1.  **Group** : com.google.j2objc. **Name** : j2objc-annotations. **Version** : 2.8.
     * **Project URL:** [https://github.com/google/j2objc/](https://github.com/google/j2objc/)
     * **License:** [Apache License, Version 2.0](http://www.apache.org/licenses/LICENSE-2.0.txt)

1.  **Group** : com.google.protobuf. **Name** : protobuf-java. **Version** : 3.22.3.
     * **License:** [BSD-3-Clause](https://opensource.org/licenses/BSD-3-Clause)

1.  **Group** : com.google.protobuf. **Name** : protobuf-java-util. **Version** : 3.22.3.
     * **License:** [BSD-3-Clause](https://opensource.org/licenses/BSD-3-Clause)

1.  **Group** : com.google.protobuf. **Name** : protobuf-kotlin. **Version** : 3.22.3.
     * **License:** [BSD-3-Clause](https://opensource.org/licenses/BSD-3-Clause)

1.  **Group** : com.google.truth. **Name** : truth. **Version** : 1.1.5.
     * **License:** [The Apache Software License, Version 2.0](http://www.apache.org/licenses/LICENSE-2.0.txt)

1.  **Group** : com.google.truth.extensions. **Name** : truth-java8-extension. **Version** : 1.1.5.
     * **License:** [The Apache Software License, Version 2.0](http://www.apache.org/licenses/LICENSE-2.0.txt)

1.  **Group** : com.google.truth.extensions. **Name** : truth-liteproto-extension. **Version** : 1.1.5.
     * **License:** [The Apache Software License, Version 2.0](http://www.apache.org/licenses/LICENSE-2.0.txt)

1.  **Group** : com.google.truth.extensions. **Name** : truth-proto-extension. **Version** : 1.1.5.
     * **License:** [The Apache Software License, Version 2.0](http://www.apache.org/licenses/LICENSE-2.0.txt)

1.  **Group** : com.puppycrawl.tools. **Name** : checkstyle. **Version** : 10.12.1.
     * **Project URL:** [https://checkstyle.org/](https://checkstyle.org/)
     * **License:** [LGPL-2.1+](http://www.gnu.org/licenses/old-licenses/lgpl-2.1.txt)

1.  **Group** : com.soywiz.korlibs.korte. **Name** : korte-jvm. **Version** : 4.0.10.
     * **Project URL:** [https://github.com/korlibs/korge-next](https://github.com/korlibs/korge-next)
     * **License:** [MIT](https://raw.githubusercontent.com/korlibs/korge-next/master/korge/LICENSE.txt)

1.  **Group** : commons-beanutils. **Name** : commons-beanutils. **Version** : 1.9.4.
     * **Project URL:** [https://commons.apache.org/proper/commons-beanutils/](https://commons.apache.org/proper/commons-beanutils/)
     * **License:** [Apache License, Version 2.0](https://www.apache.org/licenses/LICENSE-2.0.txt)

1.  **Group** : commons-codec. **Name** : commons-codec. **Version** : 1.16.0.
     * **Project URL:** [https://commons.apache.org/proper/commons-codec/](https://commons.apache.org/proper/commons-codec/)
     * **License:** [Apache-2.0](https://www.apache.org/licenses/LICENSE-2.0.txt)

1.  **Group** : commons-collections. **Name** : commons-collections. **Version** : 3.2.2.
     * **Project URL:** [http://commons.apache.org/collections/](http://commons.apache.org/collections/)
     * **License:** [Apache License, Version 2.0](http://www.apache.org/licenses/LICENSE-2.0.txt)

1.  **Group** : info.picocli. **Name** : picocli. **Version** : 4.7.4.
     * **Project URL:** [https://picocli.info](https://picocli.info)
     * **License:** [The Apache Software License, version 2.0](http://www.apache.org/licenses/LICENSE-2.0.txt)

1.  **Group** : io.github.classgraph. **Name** : classgraph. **Version** : 4.8.172.
     * **Project URL:** [https://github.com/classgraph/classgraph](https://github.com/classgraph/classgraph)
     * **License:** [The MIT License (MIT)](http://opensource.org/licenses/MIT)

1.  **Group** : io.github.davidburstrom.contester. **Name** : contester-breakpoint. **Version** : 0.2.0.
     * **Project URL:** [https://github.com/davidburstrom/contester](https://github.com/davidburstrom/contester)
     * **License:** [The Apache License, Version 2.0](http://www.apache.org/licenses/LICENSE-2.0.txt)

1.  **Group** : io.github.detekt.sarif4k. **Name** : sarif4k. **Version** : 0.4.0.**No license information found**
1.  **Group** : io.github.detekt.sarif4k. **Name** : sarif4k-jvm. **Version** : 0.4.0.
     * **Project URL:** [https://detekt.github.io/detekt](https://detekt.github.io/detekt)
     * **License:** [The Apache Software License, Version 2.0](http://www.apache.org/licenses/LICENSE-2.0.txt)

1.  **Group** : io.github.eisop. **Name** : dataflow-errorprone. **Version** : 3.34.0-eisop1.
     * **Project URL:** [https://eisop.github.io/](https://eisop.github.io/)
     * **License:** [GNU General Public License, version 2 (GPL2), with the classpath exception](http://www.gnu.org/software/classpath/license.html)

1.  **Group** : io.github.java-diff-utils. **Name** : java-diff-utils. **Version** : 4.12.
     * **License:** [The Apache Software License, Version 2.0](http://www.apache.org/licenses/LICENSE-2.0.txt)

1.  **Group** : io.gitlab.arturbosch.detekt. **Name** : detekt-api. **Version** : 1.23.0.
     * **Project URL:** [https://detekt.dev](https://detekt.dev)
     * **License:** [The Apache Software License, Version 2.0](https://www.apache.org/licenses/LICENSE-2.0.txt)

1.  **Group** : io.gitlab.arturbosch.detekt. **Name** : detekt-cli. **Version** : 1.23.0.
     * **Project URL:** [https://detekt.dev](https://detekt.dev)
     * **License:** [The Apache Software License, Version 2.0](https://www.apache.org/licenses/LICENSE-2.0.txt)

1.  **Group** : io.gitlab.arturbosch.detekt. **Name** : detekt-core. **Version** : 1.23.0.
     * **Project URL:** [https://detekt.dev](https://detekt.dev)
     * **License:** [The Apache Software License, Version 2.0](https://www.apache.org/licenses/LICENSE-2.0.txt)

1.  **Group** : io.gitlab.arturbosch.detekt. **Name** : detekt-metrics. **Version** : 1.23.0.
     * **Project URL:** [https://detekt.dev](https://detekt.dev)
     * **License:** [The Apache Software License, Version 2.0](https://www.apache.org/licenses/LICENSE-2.0.txt)

1.  **Group** : io.gitlab.arturbosch.detekt. **Name** : detekt-parser. **Version** : 1.23.0.
     * **Project URL:** [https://detekt.dev](https://detekt.dev)
     * **License:** [The Apache Software License, Version 2.0](https://www.apache.org/licenses/LICENSE-2.0.txt)

1.  **Group** : io.gitlab.arturbosch.detekt. **Name** : detekt-psi-utils. **Version** : 1.23.0.
     * **Project URL:** [https://detekt.dev](https://detekt.dev)
     * **License:** [The Apache Software License, Version 2.0](https://www.apache.org/licenses/LICENSE-2.0.txt)

1.  **Group** : io.gitlab.arturbosch.detekt. **Name** : detekt-report-html. **Version** : 1.23.0.
     * **Project URL:** [https://detekt.dev](https://detekt.dev)
     * **License:** [The Apache Software License, Version 2.0](https://www.apache.org/licenses/LICENSE-2.0.txt)

1.  **Group** : io.gitlab.arturbosch.detekt. **Name** : detekt-report-md. **Version** : 1.23.0.
     * **Project URL:** [https://detekt.dev](https://detekt.dev)
     * **License:** [The Apache Software License, Version 2.0](https://www.apache.org/licenses/LICENSE-2.0.txt)

1.  **Group** : io.gitlab.arturbosch.detekt. **Name** : detekt-report-sarif. **Version** : 1.23.0.
     * **Project URL:** [https://detekt.dev](https://detekt.dev)
     * **License:** [The Apache Software License, Version 2.0](https://www.apache.org/licenses/LICENSE-2.0.txt)

1.  **Group** : io.gitlab.arturbosch.detekt. **Name** : detekt-report-txt. **Version** : 1.23.0.
     * **Project URL:** [https://detekt.dev](https://detekt.dev)
     * **License:** [The Apache Software License, Version 2.0](https://www.apache.org/licenses/LICENSE-2.0.txt)

1.  **Group** : io.gitlab.arturbosch.detekt. **Name** : detekt-report-xml. **Version** : 1.23.0.
     * **Project URL:** [https://detekt.dev](https://detekt.dev)
     * **License:** [The Apache Software License, Version 2.0](https://www.apache.org/licenses/LICENSE-2.0.txt)

1.  **Group** : io.gitlab.arturbosch.detekt. **Name** : detekt-rules. **Version** : 1.23.0.
     * **Project URL:** [https://detekt.dev](https://detekt.dev)
     * **License:** [The Apache Software License, Version 2.0](https://www.apache.org/licenses/LICENSE-2.0.txt)

1.  **Group** : io.gitlab.arturbosch.detekt. **Name** : detekt-rules-complexity. **Version** : 1.23.0.
     * **Project URL:** [https://detekt.dev](https://detekt.dev)
     * **License:** [The Apache Software License, Version 2.0](https://www.apache.org/licenses/LICENSE-2.0.txt)

1.  **Group** : io.gitlab.arturbosch.detekt. **Name** : detekt-rules-coroutines. **Version** : 1.23.0.
     * **Project URL:** [https://detekt.dev](https://detekt.dev)
     * **License:** [The Apache Software License, Version 2.0](https://www.apache.org/licenses/LICENSE-2.0.txt)

1.  **Group** : io.gitlab.arturbosch.detekt. **Name** : detekt-rules-documentation. **Version** : 1.23.0.
     * **Project URL:** [https://detekt.dev](https://detekt.dev)
     * **License:** [The Apache Software License, Version 2.0](https://www.apache.org/licenses/LICENSE-2.0.txt)

1.  **Group** : io.gitlab.arturbosch.detekt. **Name** : detekt-rules-empty. **Version** : 1.23.0.
     * **Project URL:** [https://detekt.dev](https://detekt.dev)
     * **License:** [The Apache Software License, Version 2.0](https://www.apache.org/licenses/LICENSE-2.0.txt)

1.  **Group** : io.gitlab.arturbosch.detekt. **Name** : detekt-rules-errorprone. **Version** : 1.23.0.
     * **Project URL:** [https://detekt.dev](https://detekt.dev)
     * **License:** [The Apache Software License, Version 2.0](https://www.apache.org/licenses/LICENSE-2.0.txt)

1.  **Group** : io.gitlab.arturbosch.detekt. **Name** : detekt-rules-exceptions. **Version** : 1.23.0.
     * **Project URL:** [https://detekt.dev](https://detekt.dev)
     * **License:** [The Apache Software License, Version 2.0](https://www.apache.org/licenses/LICENSE-2.0.txt)

1.  **Group** : io.gitlab.arturbosch.detekt. **Name** : detekt-rules-naming. **Version** : 1.23.0.
     * **Project URL:** [https://detekt.dev](https://detekt.dev)
     * **License:** [The Apache Software License, Version 2.0](https://www.apache.org/licenses/LICENSE-2.0.txt)

1.  **Group** : io.gitlab.arturbosch.detekt. **Name** : detekt-rules-performance. **Version** : 1.23.0.
     * **Project URL:** [https://detekt.dev](https://detekt.dev)
     * **License:** [The Apache Software License, Version 2.0](https://www.apache.org/licenses/LICENSE-2.0.txt)

1.  **Group** : io.gitlab.arturbosch.detekt. **Name** : detekt-rules-style. **Version** : 1.23.0.
     * **Project URL:** [https://detekt.dev](https://detekt.dev)
     * **License:** [The Apache Software License, Version 2.0](https://www.apache.org/licenses/LICENSE-2.0.txt)

1.  **Group** : io.gitlab.arturbosch.detekt. **Name** : detekt-tooling. **Version** : 1.23.0.
     * **Project URL:** [https://detekt.dev](https://detekt.dev)
     * **License:** [The Apache Software License, Version 2.0](https://www.apache.org/licenses/LICENSE-2.0.txt)

1.  **Group** : io.gitlab.arturbosch.detekt. **Name** : detekt-utils. **Version** : 1.23.0.
     * **Project URL:** [https://detekt.dev](https://detekt.dev)
     * **License:** [The Apache Software License, Version 2.0](https://www.apache.org/licenses/LICENSE-2.0.txt)

1.  **Group** : io.kotest. **Name** : kotest-assertions-api. **Version** : 5.9.1.**No license information found**
1.  **Group** : io.kotest. **Name** : kotest-assertions-api-jvm. **Version** : 5.9.1.
     * **Project URL:** [https://github.com/kotest/kotest](https://github.com/kotest/kotest)
     * **License:** [Apache-2.0](https://opensource.org/licenses/Apache-2.0)

1.  **Group** : io.kotest. **Name** : kotest-assertions-core. **Version** : 5.9.1.**No license information found**
1.  **Group** : io.kotest. **Name** : kotest-assertions-core-jvm. **Version** : 5.9.1.
     * **Project URL:** [https://github.com/kotest/kotest](https://github.com/kotest/kotest)
     * **License:** [Apache-2.0](https://opensource.org/licenses/Apache-2.0)

1.  **Group** : io.kotest. **Name** : kotest-assertions-shared. **Version** : 5.9.1.**No license information found**
1.  **Group** : io.kotest. **Name** : kotest-assertions-shared-jvm. **Version** : 5.9.1.
     * **Project URL:** [https://github.com/kotest/kotest](https://github.com/kotest/kotest)
     * **License:** [Apache-2.0](https://opensource.org/licenses/Apache-2.0)

1.  **Group** : io.kotest. **Name** : kotest-common. **Version** : 5.9.1.**No license information found**
1.  **Group** : io.kotest. **Name** : kotest-common-jvm. **Version** : 5.9.1.
     * **Project URL:** [https://github.com/kotest/kotest](https://github.com/kotest/kotest)
     * **License:** [Apache-2.0](https://opensource.org/licenses/Apache-2.0)

1.  **Group** : io.kotest. **Name** : kotest-extensions. **Version** : 5.9.1.**No license information found**
1.  **Group** : io.kotest. **Name** : kotest-extensions-jvm. **Version** : 5.9.1.
     * **Project URL:** [https://github.com/kotest/kotest](https://github.com/kotest/kotest)
     * **License:** [Apache-2.0](https://opensource.org/licenses/Apache-2.0)

1.  **Group** : io.kotest. **Name** : kotest-framework-api. **Version** : 5.9.1.**No license information found**
1.  **Group** : io.kotest. **Name** : kotest-framework-api-jvm. **Version** : 5.9.1.
     * **Project URL:** [https://github.com/kotest/kotest](https://github.com/kotest/kotest)
     * **License:** [Apache-2.0](https://opensource.org/licenses/Apache-2.0)

1.  **Group** : io.kotest. **Name** : kotest-framework-concurrency. **Version** : 5.9.1.**No license information found**
1.  **Group** : io.kotest. **Name** : kotest-framework-concurrency-jvm. **Version** : 5.9.1.
     * **Project URL:** [https://github.com/kotest/kotest](https://github.com/kotest/kotest)
     * **License:** [Apache-2.0](https://opensource.org/licenses/Apache-2.0)

1.  **Group** : io.kotest. **Name** : kotest-framework-datatest. **Version** : 5.9.1.**No license information found**
1.  **Group** : io.kotest. **Name** : kotest-framework-datatest-jvm. **Version** : 5.9.1.
     * **Project URL:** [https://github.com/kotest/kotest](https://github.com/kotest/kotest)
     * **License:** [Apache-2.0](https://opensource.org/licenses/Apache-2.0)

1.  **Group** : io.kotest. **Name** : kotest-framework-discovery. **Version** : 5.9.1.**No license information found**
1.  **Group** : io.kotest. **Name** : kotest-framework-discovery-jvm. **Version** : 5.9.1.
     * **Project URL:** [https://github.com/kotest/kotest](https://github.com/kotest/kotest)
     * **License:** [Apache-2.0](https://opensource.org/licenses/Apache-2.0)

1.  **Group** : io.kotest. **Name** : kotest-framework-engine. **Version** : 5.9.1.**No license information found**
1.  **Group** : io.kotest. **Name** : kotest-framework-engine-jvm. **Version** : 5.9.1.
     * **Project URL:** [https://github.com/kotest/kotest](https://github.com/kotest/kotest)
     * **License:** [Apache-2.0](https://opensource.org/licenses/Apache-2.0)

1.  **Group** : io.kotest. **Name** : kotest-runner-junit5-jvm. **Version** : 5.9.1.
     * **Project URL:** [https://github.com/kotest/kotest](https://github.com/kotest/kotest)
     * **License:** [Apache-2.0](https://opensource.org/licenses/Apache-2.0)

1.  **Group** : it.unimi.dsi. **Name** : fastutil-core. **Version** : 8.5.12.
     * **Project URL:** [http://fastutil.di.unimi.it/](http://fastutil.di.unimi.it/)
     * **License:** [Apache License, Version 2.0](http://www.apache.org/licenses/LICENSE-2.0.html)

1.  **Group** : javax.annotation. **Name** : javax.annotation-api. **Version** : 1.3.2.
     * **Project URL:** [http://jcp.org/en/jsr/detail?id=250](http://jcp.org/en/jsr/detail?id=250)
     * **License:** [CDDL + GPLv2 with classpath exception](https://github.com/javaee/javax.annotation/blob/master/LICENSE)

1.  **Group** : javax.inject. **Name** : javax.inject. **Version** : 1.
     * **Project URL:** [http://code.google.com/p/atinject/](http://code.google.com/p/atinject/)
     * **License:** [The Apache Software License, Version 2.0](http://www.apache.org/licenses/LICENSE-2.0.txt)

1.  **Group** : junit. **Name** : junit. **Version** : 4.13.1.
     * **Project URL:** [http://junit.org](http://junit.org)
     * **License:** [Eclipse Public License 1.0](http://www.eclipse.org/legal/epl-v10.html)

1.  **Group** : net.bytebuddy. **Name** : byte-buddy. **Version** : 1.10.9.
     * **License:** [Apache License, Version 2.0](http://www.apache.org/licenses/LICENSE-2.0.txt)

1.  **Group** : net.bytebuddy. **Name** : byte-buddy-agent. **Version** : 1.10.9.
     * **License:** [Apache License, Version 2.0](http://www.apache.org/licenses/LICENSE-2.0.txt)

1.  **Group** : net.java.dev.jna. **Name** : jna. **Version** : 5.6.0.
     * **Project URL:** [https://github.com/java-native-access/jna](https://github.com/java-native-access/jna)
     * **License:** [Apache License v2.0](http://www.apache.org/licenses/LICENSE-2.0.txt)
     * **License:** [LGPL, version 2.1](http://www.gnu.org/licenses/licenses.html)

1.  **Group** : net.java.dev.jna. **Name** : jna. **Version** : 5.9.0.
     * **Project URL:** [https://github.com/java-native-access/jna](https://github.com/java-native-access/jna)
     * **License:** [Apache-2.0](https://www.apache.org/licenses/LICENSE-2.0.txt)
     * **License:** [LGPL-2.1-or-later](https://www.gnu.org/licenses/old-licenses/lgpl-2.1)

1.  **Group** : net.java.dev.jna. **Name** : jna-platform. **Version** : 5.9.0.
     * **Project URL:** [https://github.com/java-native-access/jna](https://github.com/java-native-access/jna)
     * **License:** [Apache-2.0](https://www.apache.org/licenses/LICENSE-2.0.txt)
     * **License:** [LGPL-2.1-or-later](https://www.gnu.org/licenses/old-licenses/lgpl-2.1)

1.  **Group** : net.sf.saxon. **Name** : Saxon-HE. **Version** : 12.2.
     * **Project URL:** [http://www.saxonica.com/](http://www.saxonica.com/)
     * **License:** [Mozilla Public License Version 2.0](http://www.mozilla.org/MPL/2.0/)

1.  **Group** : net.sourceforge.pmd. **Name** : pmd-core. **Version** : 6.55.0.
     * **License:** [BSD-style](http://pmd.sourceforge.net/license.html)

1.  **Group** : net.sourceforge.pmd. **Name** : pmd-java. **Version** : 6.55.0.
     * **License:** [BSD-style](http://pmd.sourceforge.net/license.html)

1.  **Group** : net.sourceforge.saxon. **Name** : saxon. **Version** : 9.1.0.8.
     * **Project URL:** [http://saxon.sourceforge.net/](http://saxon.sourceforge.net/)
     * **License:** [Mozilla Public License Version 1.0](http://www.mozilla.org/MPL/MPL-1.0.txt)

1.  **Group** : org.antlr. **Name** : antlr4-runtime. **Version** : 4.11.1.
     * **Project URL:** [https://www.antlr.org/](https://www.antlr.org/)
     * **License:** [BSD-3-Clause](https://www.antlr.org/license.html)

1.  **Group** : org.antlr. **Name** : antlr4-runtime. **Version** : 4.7.2.
     * **Project URL:** [http://www.antlr.org](http://www.antlr.org)
     * **License:** [The BSD License](http://www.antlr.org/license.html)

1.  **Group** : org.apache.commons. **Name** : commons-lang3. **Version** : 3.8.1.
     * **Project URL:** [http://commons.apache.org/proper/commons-lang/](http://commons.apache.org/proper/commons-lang/)
     * **License:** [Apache License, Version 2.0](https://www.apache.org/licenses/LICENSE-2.0.txt)

1.  **Group** : org.apache.httpcomponents.client5. **Name** : httpclient5. **Version** : 5.1.3.
     * **License:** [Apache License, Version 2.0](https://www.apache.org/licenses/LICENSE-2.0.txt)

1.  **Group** : org.apache.httpcomponents.core5. **Name** : httpcore5. **Version** : 5.1.3.
     * **License:** [Apache License, Version 2.0](https://www.apache.org/licenses/LICENSE-2.0.txt)

1.  **Group** : org.apache.httpcomponents.core5. **Name** : httpcore5-h2. **Version** : 5.1.3.
     * **License:** [Apache License, Version 2.0](https://www.apache.org/licenses/LICENSE-2.0.txt)

1.  **Group** : org.apiguardian. **Name** : apiguardian-api. **Version** : 1.1.2.
     * **Project URL:** [https://github.com/apiguardian-team/apiguardian](https://github.com/apiguardian-team/apiguardian)
     * **License:** [The Apache License, Version 2.0](http://www.apache.org/licenses/LICENSE-2.0.txt)

1.  **Group** : org.checkerframework. **Name** : checker-compat-qual. **Version** : 2.5.3.
     * **Project URL:** [https://checkerframework.org](https://checkerframework.org)
     * **License:** [GNU General Public License, version 2 (GPL2), with the classpath exception](http://www.gnu.org/software/classpath/license.html)
     * **License:** [The MIT License](http://opensource.org/licenses/MIT)

1.  **Group** : org.checkerframework. **Name** : checker-qual. **Version** : 3.40.0.
     * **Project URL:** [https://checkerframework.org/](https://checkerframework.org/)
     * **License:** [The MIT License](http://opensource.org/licenses/MIT)

1.  **Group** : org.codehaus.woodstox. **Name** : stax2-api. **Version** : 4.2.1.
     * **Project URL:** [http://github.com/FasterXML/stax2-api](http://github.com/FasterXML/stax2-api)
     * **License:** [The Apache Software License, Version 2.0](http://www.apache.org/licenses/LICENSE-2.0.txt)
     * **License:** [The BSD License](http://www.opensource.org/licenses/bsd-license.php)

1.  **Group** : org.freemarker. **Name** : freemarker. **Version** : 2.3.30.
     * **Project URL:** [https://freemarker.apache.org/](https://freemarker.apache.org/)
     * **License:** [Apache License, Version 2.0](http://www.apache.org/licenses/LICENSE-2.0.txt)

1.  **Group** : org.freemarker. **Name** : freemarker. **Version** : 2.3.32.
     * **Project URL:** [https://freemarker.apache.org/](https://freemarker.apache.org/)
     * **License:** [Apache License, Version 2.0](http://www.apache.org/licenses/LICENSE-2.0.txt)

1.  **Group** : org.hamcrest. **Name** : hamcrest. **Version** : 2.2.
     * **Project URL:** [http://hamcrest.org/JavaHamcrest/](http://hamcrest.org/JavaHamcrest/)
     * **License:** [BSD License 3](http://opensource.org/licenses/BSD-3-Clause)

1.  **Group** : org.hamcrest. **Name** : hamcrest-core. **Version** : 2.2.
     * **Project URL:** [http://hamcrest.org/JavaHamcrest/](http://hamcrest.org/JavaHamcrest/)
     * **License:** [BSD License 3](http://opensource.org/licenses/BSD-3-Clause)

1.  **Group** : org.javassist. **Name** : javassist. **Version** : 3.28.0-GA.
     * **Project URL:** [http://www.javassist.org/](http://www.javassist.org/)
     * **License:** [Apache License 2.0](http://www.apache.org/licenses/)
     * **License:** [LGPL 2.1](http://www.gnu.org/licenses/lgpl-2.1.html)
     * **License:** [MPL 1.1](http://www.mozilla.org/MPL/MPL-1.1.html)

1.  **Group** : org.jetbrains. **Name** : annotations. **Version** : 24.0.1.
     * **Project URL:** [https://github.com/JetBrains/java-annotations](https://github.com/JetBrains/java-annotations)
     * **License:** [The Apache Software License, Version 2.0](https://www.apache.org/licenses/LICENSE-2.0.txt)

1.  **Group** : org.jetbrains. **Name** : markdown. **Version** : 0.5.2.**No license information found**
1.  **Group** : org.jetbrains. **Name** : markdown-jvm. **Version** : 0.5.2.
     * **Project URL:** [https://github.com/JetBrains/markdown](https://github.com/JetBrains/markdown)
     * **License:** [The Apache Software License, Version 2.0](http://www.apache.org/licenses/LICENSE-2.0.txt)

1.  **Group** : org.jetbrains.dokka. **Name** : analysis-kotlin-descriptors. **Version** : 1.9.20.
     * **Project URL:** [https://github.com/Kotlin/dokka](https://github.com/Kotlin/dokka)
     * **License:** [The Apache Software License, Version 2.0](https://www.apache.org/licenses/LICENSE-2.0.txt)

1.  **Group** : org.jetbrains.dokka. **Name** : analysis-markdown. **Version** : 1.9.20.
     * **Project URL:** [https://github.com/Kotlin/dokka](https://github.com/Kotlin/dokka)
     * **License:** [The Apache Software License, Version 2.0](https://www.apache.org/licenses/LICENSE-2.0.txt)

1.  **Group** : org.jetbrains.dokka. **Name** : dokka-base. **Version** : 1.9.20.
     * **Project URL:** [https://github.com/Kotlin/dokka](https://github.com/Kotlin/dokka)
     * **License:** [The Apache Software License, Version 2.0](https://www.apache.org/licenses/LICENSE-2.0.txt)

1.  **Group** : org.jetbrains.dokka. **Name** : dokka-core. **Version** : 1.9.20.
     * **Project URL:** [https://github.com/Kotlin/dokka](https://github.com/Kotlin/dokka)
     * **License:** [The Apache Software License, Version 2.0](https://www.apache.org/licenses/LICENSE-2.0.txt)

1.  **Group** : org.jetbrains.dokka. **Name** : gfm-plugin. **Version** : 1.9.20.
     * **Project URL:** [https://github.com/Kotlin/dokka](https://github.com/Kotlin/dokka)
     * **License:** [The Apache Software License, Version 2.0](https://www.apache.org/licenses/LICENSE-2.0.txt)

1.  **Group** : org.jetbrains.dokka. **Name** : javadoc-plugin. **Version** : 1.9.20.
     * **Project URL:** [https://github.com/Kotlin/dokka](https://github.com/Kotlin/dokka)
     * **License:** [The Apache Software License, Version 2.0](https://www.apache.org/licenses/LICENSE-2.0.txt)

1.  **Group** : org.jetbrains.dokka. **Name** : jekyll-plugin. **Version** : 1.9.20.
     * **Project URL:** [https://github.com/Kotlin/dokka](https://github.com/Kotlin/dokka)
     * **License:** [The Apache Software License, Version 2.0](https://www.apache.org/licenses/LICENSE-2.0.txt)

1.  **Group** : org.jetbrains.dokka. **Name** : kotlin-as-java-plugin. **Version** : 1.9.20.
     * **Project URL:** [https://github.com/Kotlin/dokka](https://github.com/Kotlin/dokka)
     * **License:** [The Apache Software License, Version 2.0](https://www.apache.org/licenses/LICENSE-2.0.txt)

1.  **Group** : org.jetbrains.intellij.deps. **Name** : coverage-report. **Version** : 1.0.17.
     * **Project URL:** [https://github.com/JetBrains/coverage-report](https://github.com/JetBrains/coverage-report)
     * **License:** [Apache License, Version 2.0](https://www.apache.org/licenses/LICENSE-2.0)

1.  **Group** : org.jetbrains.intellij.deps. **Name** : intellij-coverage-agent. **Version** : 1.0.683.
     * **Project URL:** [https://github.com/JetBrains/intellij-coverage](https://github.com/JetBrains/intellij-coverage)
     * **License:** [Apache License, Version 2.0](https://www.apache.org/licenses/LICENSE-2.0)

1.  **Group** : org.jetbrains.intellij.deps. **Name** : intellij-coverage-reporter. **Version** : 1.0.683.
     * **Project URL:** [https://github.com/JetBrains/intellij-coverage](https://github.com/JetBrains/intellij-coverage)
     * **License:** [Apache License, Version 2.0](https://www.apache.org/licenses/LICENSE-2.0)

1.  **Group** : org.jetbrains.intellij.deps. **Name** : trove4j. **Version** : 1.0.20200330.
     * **Project URL:** [https://github.com/JetBrains/intellij-deps-trove4j](https://github.com/JetBrains/intellij-deps-trove4j)
     * **License:** [GNU LESSER GENERAL PUBLIC LICENSE 2.1](https://www.gnu.org/licenses/old-licenses/lgpl-2.1.en.html)

1.  **Group** : org.jetbrains.kotlin. **Name** : kotlin-compiler-embeddable. **Version** : 1.8.21.
     * **Project URL:** [https://kotlinlang.org/](https://kotlinlang.org/)
     * **License:** [The Apache License, Version 2.0](http://www.apache.org/licenses/LICENSE-2.0.txt)

1.  **Group** : org.jetbrains.kotlin. **Name** : kotlin-compiler-embeddable. **Version** : 1.8.22.
     * **Project URL:** [https://kotlinlang.org/](https://kotlinlang.org/)
     * **License:** [The Apache License, Version 2.0](http://www.apache.org/licenses/LICENSE-2.0.txt)

1.  **Group** : org.jetbrains.kotlin. **Name** : kotlin-daemon-embeddable. **Version** : 1.8.21.
     * **Project URL:** [https://kotlinlang.org/](https://kotlinlang.org/)
     * **License:** [The Apache License, Version 2.0](http://www.apache.org/licenses/LICENSE-2.0.txt)

1.  **Group** : org.jetbrains.kotlin. **Name** : kotlin-daemon-embeddable. **Version** : 1.8.22.
     * **Project URL:** [https://kotlinlang.org/](https://kotlinlang.org/)
     * **License:** [The Apache License, Version 2.0](http://www.apache.org/licenses/LICENSE-2.0.txt)

1.  **Group** : org.jetbrains.kotlin. **Name** : kotlin-klib-commonizer-embeddable. **Version** : 1.8.22.
     * **Project URL:** [https://kotlinlang.org/](https://kotlinlang.org/)
     * **License:** [The Apache License, Version 2.0](http://www.apache.org/licenses/LICENSE-2.0.txt)

1.  **Group** : org.jetbrains.kotlin. **Name** : kotlin-reflect. **Version** : 1.9.23.
     * **Project URL:** [https://kotlinlang.org/](https://kotlinlang.org/)
     * **License:** [The Apache License, Version 2.0](http://www.apache.org/licenses/LICENSE-2.0.txt)

1.  **Group** : org.jetbrains.kotlin. **Name** : kotlin-script-runtime. **Version** : 1.8.21.
     * **Project URL:** [https://kotlinlang.org/](https://kotlinlang.org/)
     * **License:** [The Apache License, Version 2.0](http://www.apache.org/licenses/LICENSE-2.0.txt)

1.  **Group** : org.jetbrains.kotlin. **Name** : kotlin-script-runtime. **Version** : 1.8.22.
     * **Project URL:** [https://kotlinlang.org/](https://kotlinlang.org/)
     * **License:** [The Apache License, Version 2.0](http://www.apache.org/licenses/LICENSE-2.0.txt)

1.  **Group** : org.jetbrains.kotlin. **Name** : kotlin-scripting-common. **Version** : 1.8.22.
     * **Project URL:** [https://kotlinlang.org/](https://kotlinlang.org/)
     * **License:** [The Apache License, Version 2.0](http://www.apache.org/licenses/LICENSE-2.0.txt)

1.  **Group** : org.jetbrains.kotlin. **Name** : kotlin-scripting-compiler-embeddable. **Version** : 1.8.22.
     * **Project URL:** [https://kotlinlang.org/](https://kotlinlang.org/)
     * **License:** [The Apache License, Version 2.0](http://www.apache.org/licenses/LICENSE-2.0.txt)

1.  **Group** : org.jetbrains.kotlin. **Name** : kotlin-scripting-compiler-impl-embeddable. **Version** : 1.8.22.
     * **Project URL:** [https://kotlinlang.org/](https://kotlinlang.org/)
     * **License:** [The Apache License, Version 2.0](http://www.apache.org/licenses/LICENSE-2.0.txt)

1.  **Group** : org.jetbrains.kotlin. **Name** : kotlin-scripting-jvm. **Version** : 1.8.22.
     * **Project URL:** [https://kotlinlang.org/](https://kotlinlang.org/)
     * **License:** [The Apache License, Version 2.0](http://www.apache.org/licenses/LICENSE-2.0.txt)

1.  **Group** : org.jetbrains.kotlin. **Name** : kotlin-stdlib. **Version** : 1.9.23.
     * **Project URL:** [https://kotlinlang.org/](https://kotlinlang.org/)
     * **License:** [The Apache License, Version 2.0](http://www.apache.org/licenses/LICENSE-2.0.txt)

1.  **Group** : org.jetbrains.kotlin. **Name** : kotlin-stdlib-common. **Version** : 1.9.23.**No license information found**
1.  **Group** : org.jetbrains.kotlin. **Name** : kotlin-stdlib-jdk7. **Version** : 1.9.23.
     * **Project URL:** [https://kotlinlang.org/](https://kotlinlang.org/)
     * **License:** [The Apache License, Version 2.0](http://www.apache.org/licenses/LICENSE-2.0.txt)

1.  **Group** : org.jetbrains.kotlin. **Name** : kotlin-stdlib-jdk8. **Version** : 1.9.23.
     * **Project URL:** [https://kotlinlang.org/](https://kotlinlang.org/)
     * **License:** [The Apache License, Version 2.0](http://www.apache.org/licenses/LICENSE-2.0.txt)

1.  **Group** : org.jetbrains.kotlin. **Name** : kotlin-stdlib-jre7. **Version** : 1.1.4.
     * **Project URL:** [https://kotlinlang.org/](https://kotlinlang.org/)
     * **License:** [The Apache License, Version 2.0](http://www.apache.org/licenses/LICENSE-2.0.txt)

1.  **Group** : org.jetbrains.kotlin. **Name** : kotlin-stdlib-jre8. **Version** : 1.1.4.
     * **Project URL:** [https://kotlinlang.org/](https://kotlinlang.org/)
     * **License:** [The Apache License, Version 2.0](http://www.apache.org/licenses/LICENSE-2.0.txt)

1.  **Group** : org.jetbrains.kotlinx. **Name** : atomicfu. **Version** : 0.7.
     * **License:** [The Apache Software License, Version 2.0](http://www.apache.org/licenses/LICENSE-2.0.txt)

1.  **Group** : org.jetbrains.kotlinx. **Name** : kotlinx-coroutines-bom. **Version** : 1.7.3.**No license information found**
1.  **Group** : org.jetbrains.kotlinx. **Name** : kotlinx-coroutines-core. **Version** : 1.7.3.**No license information found**
1.  **Group** : org.jetbrains.kotlinx. **Name** : kotlinx-coroutines-core-jvm. **Version** : 1.7.3.
     * **Project URL:** [https://github.com/Kotlin/kotlinx.coroutines](https://github.com/Kotlin/kotlinx.coroutines)
     * **License:** [The Apache Software License, Version 2.0](https://www.apache.org/licenses/LICENSE-2.0.txt)

1.  **Group** : org.jetbrains.kotlinx. **Name** : kotlinx-coroutines-debug. **Version** : 1.7.3.
     * **Project URL:** [https://github.com/Kotlin/kotlinx.coroutines](https://github.com/Kotlin/kotlinx.coroutines)
     * **License:** [The Apache Software License, Version 2.0](https://www.apache.org/licenses/LICENSE-2.0.txt)

1.  **Group** : org.jetbrains.kotlinx. **Name** : kotlinx-coroutines-jdk8. **Version** : 1.7.3.
     * **Project URL:** [https://github.com/Kotlin/kotlinx.coroutines](https://github.com/Kotlin/kotlinx.coroutines)
     * **License:** [The Apache Software License, Version 2.0](https://www.apache.org/licenses/LICENSE-2.0.txt)

1.  **Group** : org.jetbrains.kotlinx. **Name** : kotlinx-coroutines-test. **Version** : 1.7.3.**No license information found**
1.  **Group** : org.jetbrains.kotlinx. **Name** : kotlinx-coroutines-test-jvm. **Version** : 1.7.3.
     * **Project URL:** [https://github.com/Kotlin/kotlinx.coroutines](https://github.com/Kotlin/kotlinx.coroutines)
     * **License:** [The Apache Software License, Version 2.0](https://www.apache.org/licenses/LICENSE-2.0.txt)

1.  **Group** : org.jetbrains.kotlinx. **Name** : kotlinx-html-jvm. **Version** : 0.8.1.
     * **Project URL:** [https://github.com/Kotlin/kotlinx.html](https://github.com/Kotlin/kotlinx.html)
     * **License:** [The Apache License, Version 2.0](https://www.apache.org/licenses/LICENSE-2.0.txt)

1.  **Group** : org.jetbrains.kotlinx. **Name** : kotlinx-html-jvm. **Version** : 0.9.1.
     * **Project URL:** [https://github.com/Kotlin/kotlinx.html](https://github.com/Kotlin/kotlinx.html)
     * **License:** [The Apache License, Version 2.0](https://www.apache.org/licenses/LICENSE-2.0.txt)

1.  **Group** : org.jetbrains.kotlinx. **Name** : kotlinx-serialization-core. **Version** : 1.4.1.**No license information found**
1.  **Group** : org.jetbrains.kotlinx. **Name** : kotlinx-serialization-core-jvm. **Version** : 1.4.1.
     * **Project URL:** [https://github.com/Kotlin/kotlinx.serialization](https://github.com/Kotlin/kotlinx.serialization)
     * **License:** [The Apache Software License, Version 2.0](https://www.apache.org/licenses/LICENSE-2.0.txt)

1.  **Group** : org.jetbrains.kotlinx. **Name** : kotlinx-serialization-json. **Version** : 1.4.1.**No license information found**
1.  **Group** : org.jetbrains.kotlinx. **Name** : kotlinx-serialization-json-jvm. **Version** : 1.4.1.
     * **Project URL:** [https://github.com/Kotlin/kotlinx.serialization](https://github.com/Kotlin/kotlinx.serialization)
     * **License:** [The Apache Software License, Version 2.0](https://www.apache.org/licenses/LICENSE-2.0.txt)

1.  **Group** : org.json. **Name** : json. **Version** : 20210307.
     * **Project URL:** [https://github.com/douglascrockford/JSON-java](https://github.com/douglascrockford/JSON-java)
     * **License:** [The JSON License](http://json.org/license.html)

1.  **Group** : org.jsoup. **Name** : jsoup. **Version** : 1.16.1.
     * **Project URL:** [https://jsoup.org/](https://jsoup.org/)
     * **License:** [The MIT License](https://jsoup.org/license)

1.  **Group** : org.junit. **Name** : junit-bom. **Version** : 5.10.0.**No license information found**
1.  **Group** : org.junit-pioneer. **Name** : junit-pioneer. **Version** : 2.0.1.
     * **Project URL:** [https://junit-pioneer.org/](https://junit-pioneer.org/)
     * **License:** [Eclipse Public License v2.0](https://www.eclipse.org/legal/epl-v20.html)

1.  **Group** : org.junit.jupiter. **Name** : junit-jupiter-api. **Version** : 5.10.0.
     * **Project URL:** [https://junit.org/junit5/](https://junit.org/junit5/)
     * **License:** [Eclipse Public License v2.0](https://www.eclipse.org/legal/epl-v20.html)

1.  **Group** : org.junit.jupiter. **Name** : junit-jupiter-engine. **Version** : 5.10.0.
     * **Project URL:** [https://junit.org/junit5/](https://junit.org/junit5/)
     * **License:** [Eclipse Public License v2.0](https://www.eclipse.org/legal/epl-v20.html)

1.  **Group** : org.junit.jupiter. **Name** : junit-jupiter-params. **Version** : 5.10.0.
     * **Project URL:** [https://junit.org/junit5/](https://junit.org/junit5/)
     * **License:** [Eclipse Public License v2.0](https://www.eclipse.org/legal/epl-v20.html)

1.  **Group** : org.junit.platform. **Name** : junit-platform-commons. **Version** : 1.10.0.
     * **Project URL:** [https://junit.org/junit5/](https://junit.org/junit5/)
     * **License:** [Eclipse Public License v2.0](https://www.eclipse.org/legal/epl-v20.html)

1.  **Group** : org.junit.platform. **Name** : junit-platform-engine. **Version** : 1.10.0.
     * **Project URL:** [https://junit.org/junit5/](https://junit.org/junit5/)
     * **License:** [Eclipse Public License v2.0](https://www.eclipse.org/legal/epl-v20.html)

1.  **Group** : org.junit.platform. **Name** : junit-platform-launcher. **Version** : 1.10.0.
     * **Project URL:** [https://junit.org/junit5/](https://junit.org/junit5/)
     * **License:** [Eclipse Public License v2.0](https://www.eclipse.org/legal/epl-v20.html)

1.  **Group** : org.junit.platform. **Name** : junit-platform-suite-api. **Version** : 1.10.0.
     * **Project URL:** [https://junit.org/junit5/](https://junit.org/junit5/)
     * **License:** [Eclipse Public License v2.0](https://www.eclipse.org/legal/epl-v20.html)

1.  **Group** : org.opentest4j. **Name** : opentest4j. **Version** : 1.3.0.
     * **Project URL:** [https://github.com/ota4j-team/opentest4j](https://github.com/ota4j-team/opentest4j)
     * **License:** [The Apache License, Version 2.0](https://www.apache.org/licenses/LICENSE-2.0.txt)

1.  **Group** : org.ow2.asm. **Name** : asm. **Version** : 9.6.
     * **Project URL:** [http://asm.ow2.io/](http://asm.ow2.io/)
     * **License:** [BSD-3-Clause](https://asm.ow2.io/license.html)
     * **License:** [The Apache Software License, Version 2.0](http://www.apache.org/licenses/LICENSE-2.0.txt)

1.  **Group** : org.pcollections. **Name** : pcollections. **Version** : 3.1.4.
     * **Project URL:** [https://github.com/hrldcpr/pcollections](https://github.com/hrldcpr/pcollections)
     * **License:** [The MIT License](https://opensource.org/licenses/mit-license.php)

1.  **Group** : org.reflections. **Name** : reflections. **Version** : 0.10.2.
     * **Project URL:** [http://github.com/ronmamo/reflections](http://github.com/ronmamo/reflections)
     * **License:** [The Apache Software License, Version 2.0](http://www.apache.org/licenses/LICENSE-2.0.txt)
     * **License:** [WTFPL](http://www.wtfpl.net/)

1.  **Group** : org.snakeyaml. **Name** : snakeyaml-engine. **Version** : 2.6.
     * **Project URL:** [https://bitbucket.org/snakeyaml/snakeyaml-engine](https://bitbucket.org/snakeyaml/snakeyaml-engine)
     * **License:** [Apache License, Version 2.0](http://www.apache.org/licenses/LICENSE-2.0.txt)

1.  **Group** : org.xmlresolver. **Name** : xmlresolver. **Version** : 5.1.2.
     * **Project URL:** [https://github.com/xmlresolver/xmlresolver](https://github.com/xmlresolver/xmlresolver)
     * **License:** [Apache License version 2.0](https://www.apache.org/licenses/LICENSE-2.0)


The dependencies distributed under several licenses, are used according their commercial-use-friendly license.

<<<<<<< HEAD
This report was generated on **Tue Dec 17 13:47:09 EET 2024** using [Gradle-License-Report plugin](https://github.com/jk1/Gradle-License-Report) by Evgeny Naumenko, licensed under [Apache 2.0 License](https://github.com/jk1/Gradle-License-Report/blob/master/LICENSE).
=======
This report was generated on **Fri Jan 03 11:15:51 CET 2025** using [Gradle-License-Report plugin](https://github.com/jk1/Gradle-License-Report) by Evgeny Naumenko, licensed under [Apache 2.0 License](https://github.com/jk1/Gradle-License-Report/blob/master/LICENSE).
>>>>>>> 58d2624e
<|MERGE_RESOLUTION|>--- conflicted
+++ resolved
@@ -1,10 +1,6 @@
 
 
-<<<<<<< HEAD
-# Dependencies of `io.spine.chords:spine-chords-client:2.0.0-SNAPSHOT.56`
-=======
 # Dependencies of `io.spine.chords:spine-chords-client:2.0.0-SNAPSHOT.59`
->>>>>>> 58d2624e
 
 ## Runtime
 1.  **Group** : cafe.adriel.voyager. **Name** : voyager-core. **Version** : 1.0.1.**No license information found**
@@ -125,7 +121,7 @@
      * **Project URL:** [https://github.com/JetBrains/compose-jb](https://github.com/JetBrains/compose-jb)
      * **License:** [The Apache Software License, Version 2.0](https://www.apache.org/licenses/LICENSE-2.0.txt)
 
-1.  **Group** : org.jetbrains.compose.desktop. **Name** : desktop-jvm-windows-x64. **Version** : 1.5.12.**No license information found**
+1.  **Group** : org.jetbrains.compose.desktop. **Name** : desktop-jvm-macos-x64. **Version** : 1.5.12.**No license information found**
 1.  **Group** : org.jetbrains.compose.foundation. **Name** : foundation. **Version** : 1.5.12.**No license information found**
 1.  **Group** : org.jetbrains.compose.foundation. **Name** : foundation-desktop. **Version** : 1.5.12.
      * **Project URL:** [https://github.com/JetBrains/compose-jb](https://github.com/JetBrains/compose-jb)
@@ -244,7 +240,7 @@
      * **Project URL:** [https://www.github.com/JetBrains/skiko](https://www.github.com/JetBrains/skiko)
      * **License:** [The Apache License, Version 2.0](http://www.apache.org/licenses/LICENSE-2.0.txt)
 
-1.  **Group** : org.jetbrains.skiko. **Name** : skiko-awt-runtime-windows-x64. **Version** : 0.7.85.4.
+1.  **Group** : org.jetbrains.skiko. **Name** : skiko-awt-runtime-macos-x64. **Version** : 0.7.85.4.
      * **Project URL:** [https://www.github.com/JetBrains/skiko](https://www.github.com/JetBrains/skiko)
      * **License:** [The Apache License, Version 2.0](http://www.apache.org/licenses/LICENSE-2.0.txt)
 
@@ -774,7 +770,7 @@
      * **Project URL:** [https://github.com/JetBrains/compose-jb](https://github.com/JetBrains/compose-jb)
      * **License:** [The Apache Software License, Version 2.0](https://www.apache.org/licenses/LICENSE-2.0.txt)
 
-1.  **Group** : org.jetbrains.compose.desktop. **Name** : desktop-jvm-windows-x64. **Version** : 1.5.12.**No license information found**
+1.  **Group** : org.jetbrains.compose.desktop. **Name** : desktop-jvm-macos-x64. **Version** : 1.5.12.**No license information found**
 1.  **Group** : org.jetbrains.compose.foundation. **Name** : foundation. **Version** : 1.5.12.**No license information found**
 1.  **Group** : org.jetbrains.compose.foundation. **Name** : foundation-desktop. **Version** : 1.5.12.
      * **Project URL:** [https://github.com/JetBrains/compose-jb](https://github.com/JetBrains/compose-jb)
@@ -1016,7 +1012,7 @@
      * **Project URL:** [https://www.github.com/JetBrains/skiko](https://www.github.com/JetBrains/skiko)
      * **License:** [The Apache License, Version 2.0](http://www.apache.org/licenses/LICENSE-2.0.txt)
 
-1.  **Group** : org.jetbrains.skiko. **Name** : skiko-awt-runtime-windows-x64. **Version** : 0.7.85.4.
+1.  **Group** : org.jetbrains.skiko. **Name** : skiko-awt-runtime-macos-x64. **Version** : 0.7.85.4.
      * **Project URL:** [https://www.github.com/JetBrains/skiko](https://www.github.com/JetBrains/skiko)
      * **License:** [The Apache License, Version 2.0](http://www.apache.org/licenses/LICENSE-2.0.txt)
 
@@ -1090,21 +1086,12 @@
 
 The dependencies distributed under several licenses, are used according their commercial-use-friendly license.
 
-<<<<<<< HEAD
-This report was generated on **Tue Dec 17 13:46:59 EET 2024** using [Gradle-License-Report plugin](https://github.com/jk1/Gradle-License-Report) by Evgeny Naumenko, licensed under [Apache 2.0 License](https://github.com/jk1/Gradle-License-Report/blob/master/LICENSE).
-
-
-
-
-# Dependencies of `io.spine.chords:spine-chords-codegen-tests:2.0.0-SNAPSHOT.56`
-=======
 This report was generated on **Fri Jan 03 11:15:45 CET 2025** using [Gradle-License-Report plugin](https://github.com/jk1/Gradle-License-Report) by Evgeny Naumenko, licensed under [Apache 2.0 License](https://github.com/jk1/Gradle-License-Report/blob/master/LICENSE).
 
 
 
 
 # Dependencies of `io.spine.chords:spine-chords-codegen-tests:2.0.0-SNAPSHOT.59`
->>>>>>> 58d2624e
 
 ## Runtime
 1.  **Group** : com.google.android. **Name** : annotations. **Version** : 4.1.1.4.
@@ -1958,21 +1945,12 @@
 
 The dependencies distributed under several licenses, are used according their commercial-use-friendly license.
 
-<<<<<<< HEAD
-This report was generated on **Tue Dec 17 13:47:01 EET 2024** using [Gradle-License-Report plugin](https://github.com/jk1/Gradle-License-Report) by Evgeny Naumenko, licensed under [Apache 2.0 License](https://github.com/jk1/Gradle-License-Report/blob/master/LICENSE).
-
-
-
-
-# Dependencies of `io.spine.chords:spine-chords-core:2.0.0-SNAPSHOT.56`
-=======
 This report was generated on **Fri Jan 03 11:15:47 CET 2025** using [Gradle-License-Report plugin](https://github.com/jk1/Gradle-License-Report) by Evgeny Naumenko, licensed under [Apache 2.0 License](https://github.com/jk1/Gradle-License-Report/blob/master/LICENSE).
 
 
 
 
 # Dependencies of `io.spine.chords:spine-chords-core:2.0.0-SNAPSHOT.59`
->>>>>>> 58d2624e
 
 ## Runtime
 1.  **Group** : cafe.adriel.voyager. **Name** : voyager-core. **Version** : 1.0.1.
@@ -2063,7 +2041,7 @@
      * **Project URL:** [https://github.com/JetBrains/compose-jb](https://github.com/JetBrains/compose-jb)
      * **License:** [The Apache Software License, Version 2.0](https://www.apache.org/licenses/LICENSE-2.0.txt)
 
-1.  **Group** : org.jetbrains.compose.desktop. **Name** : desktop-jvm-windows-x64. **Version** : 1.5.12.**No license information found**
+1.  **Group** : org.jetbrains.compose.desktop. **Name** : desktop-jvm-macos-x64. **Version** : 1.5.12.**No license information found**
 1.  **Group** : org.jetbrains.compose.foundation. **Name** : foundation. **Version** : 1.5.12.**No license information found**
 1.  **Group** : org.jetbrains.compose.foundation. **Name** : foundation-desktop. **Version** : 1.5.12.
      * **Project URL:** [https://github.com/JetBrains/compose-jb](https://github.com/JetBrains/compose-jb)
@@ -2181,7 +2159,7 @@
      * **Project URL:** [https://www.github.com/JetBrains/skiko](https://www.github.com/JetBrains/skiko)
      * **License:** [The Apache License, Version 2.0](http://www.apache.org/licenses/LICENSE-2.0.txt)
 
-1.  **Group** : org.jetbrains.skiko. **Name** : skiko-awt-runtime-windows-x64. **Version** : 0.7.85.4.
+1.  **Group** : org.jetbrains.skiko. **Name** : skiko-awt-runtime-macos-x64. **Version** : 0.7.85.4.
      * **Project URL:** [https://www.github.com/JetBrains/skiko](https://www.github.com/JetBrains/skiko)
      * **License:** [The Apache License, Version 2.0](http://www.apache.org/licenses/LICENSE-2.0.txt)
 
@@ -2686,7 +2664,7 @@
      * **Project URL:** [https://github.com/JetBrains/compose-jb](https://github.com/JetBrains/compose-jb)
      * **License:** [The Apache Software License, Version 2.0](https://www.apache.org/licenses/LICENSE-2.0.txt)
 
-1.  **Group** : org.jetbrains.compose.desktop. **Name** : desktop-jvm-windows-x64. **Version** : 1.5.12.**No license information found**
+1.  **Group** : org.jetbrains.compose.desktop. **Name** : desktop-jvm-macos-x64. **Version** : 1.5.12.**No license information found**
 1.  **Group** : org.jetbrains.compose.foundation. **Name** : foundation. **Version** : 1.5.12.**No license information found**
 1.  **Group** : org.jetbrains.compose.foundation. **Name** : foundation-desktop. **Version** : 1.5.12.
      * **Project URL:** [https://github.com/JetBrains/compose-jb](https://github.com/JetBrains/compose-jb)
@@ -2931,7 +2909,7 @@
      * **Project URL:** [https://www.github.com/JetBrains/skiko](https://www.github.com/JetBrains/skiko)
      * **License:** [The Apache License, Version 2.0](http://www.apache.org/licenses/LICENSE-2.0.txt)
 
-1.  **Group** : org.jetbrains.skiko. **Name** : skiko-awt-runtime-windows-x64. **Version** : 0.7.85.4.
+1.  **Group** : org.jetbrains.skiko. **Name** : skiko-awt-runtime-macos-x64. **Version** : 0.7.85.4.
      * **Project URL:** [https://www.github.com/JetBrains/skiko](https://www.github.com/JetBrains/skiko)
      * **License:** [The Apache License, Version 2.0](http://www.apache.org/licenses/LICENSE-2.0.txt)
 
@@ -3005,21 +2983,12 @@
 
 The dependencies distributed under several licenses, are used according their commercial-use-friendly license.
 
-<<<<<<< HEAD
-This report was generated on **Tue Dec 17 13:47:03 EET 2024** using [Gradle-License-Report plugin](https://github.com/jk1/Gradle-License-Report) by Evgeny Naumenko, licensed under [Apache 2.0 License](https://github.com/jk1/Gradle-License-Report/blob/master/LICENSE).
-
-
-
-
-# Dependencies of `io.spine.chords:spine-chords-proto:2.0.0-SNAPSHOT.56`
-=======
 This report was generated on **Fri Jan 03 11:15:48 CET 2025** using [Gradle-License-Report plugin](https://github.com/jk1/Gradle-License-Report) by Evgeny Naumenko, licensed under [Apache 2.0 License](https://github.com/jk1/Gradle-License-Report/blob/master/LICENSE).
 
 
 
 
 # Dependencies of `io.spine.chords:spine-chords-proto:2.0.0-SNAPSHOT.59`
->>>>>>> 58d2624e
 
 ## Runtime
 1.  **Group** : cafe.adriel.voyager. **Name** : voyager-core. **Version** : 1.0.1.**No license information found**
@@ -3108,7 +3077,7 @@
      * **Project URL:** [https://github.com/JetBrains/compose-jb](https://github.com/JetBrains/compose-jb)
      * **License:** [The Apache Software License, Version 2.0](https://www.apache.org/licenses/LICENSE-2.0.txt)
 
-1.  **Group** : org.jetbrains.compose.desktop. **Name** : desktop-jvm-windows-x64. **Version** : 1.5.12.**No license information found**
+1.  **Group** : org.jetbrains.compose.desktop. **Name** : desktop-jvm-macos-x64. **Version** : 1.5.12.**No license information found**
 1.  **Group** : org.jetbrains.compose.foundation. **Name** : foundation. **Version** : 1.5.12.**No license information found**
 1.  **Group** : org.jetbrains.compose.foundation. **Name** : foundation-desktop. **Version** : 1.5.12.
      * **Project URL:** [https://github.com/JetBrains/compose-jb](https://github.com/JetBrains/compose-jb)
@@ -3223,7 +3192,7 @@
      * **Project URL:** [https://www.github.com/JetBrains/skiko](https://www.github.com/JetBrains/skiko)
      * **License:** [The Apache License, Version 2.0](http://www.apache.org/licenses/LICENSE-2.0.txt)
 
-1.  **Group** : org.jetbrains.skiko. **Name** : skiko-awt-runtime-windows-x64. **Version** : 0.7.85.4.
+1.  **Group** : org.jetbrains.skiko. **Name** : skiko-awt-runtime-macos-x64. **Version** : 0.7.85.4.
      * **Project URL:** [https://www.github.com/JetBrains/skiko](https://www.github.com/JetBrains/skiko)
      * **License:** [The Apache License, Version 2.0](http://www.apache.org/licenses/LICENSE-2.0.txt)
 
@@ -3722,7 +3691,7 @@
      * **Project URL:** [https://github.com/JetBrains/compose-jb](https://github.com/JetBrains/compose-jb)
      * **License:** [The Apache Software License, Version 2.0](https://www.apache.org/licenses/LICENSE-2.0.txt)
 
-1.  **Group** : org.jetbrains.compose.desktop. **Name** : desktop-jvm-windows-x64. **Version** : 1.5.12.**No license information found**
+1.  **Group** : org.jetbrains.compose.desktop. **Name** : desktop-jvm-macos-x64. **Version** : 1.5.12.**No license information found**
 1.  **Group** : org.jetbrains.compose.foundation. **Name** : foundation. **Version** : 1.5.12.**No license information found**
 1.  **Group** : org.jetbrains.compose.foundation. **Name** : foundation-desktop. **Version** : 1.5.12.
      * **Project URL:** [https://github.com/JetBrains/compose-jb](https://github.com/JetBrains/compose-jb)
@@ -3964,7 +3933,7 @@
      * **Project URL:** [https://www.github.com/JetBrains/skiko](https://www.github.com/JetBrains/skiko)
      * **License:** [The Apache License, Version 2.0](http://www.apache.org/licenses/LICENSE-2.0.txt)
 
-1.  **Group** : org.jetbrains.skiko. **Name** : skiko-awt-runtime-windows-x64. **Version** : 0.7.85.4.
+1.  **Group** : org.jetbrains.skiko. **Name** : skiko-awt-runtime-macos-x64. **Version** : 0.7.85.4.
      * **Project URL:** [https://www.github.com/JetBrains/skiko](https://www.github.com/JetBrains/skiko)
      * **License:** [The Apache License, Version 2.0](http://www.apache.org/licenses/LICENSE-2.0.txt)
 
@@ -4038,21 +4007,12 @@
 
 The dependencies distributed under several licenses, are used according their commercial-use-friendly license.
 
-<<<<<<< HEAD
-This report was generated on **Tue Dec 17 13:47:06 EET 2024** using [Gradle-License-Report plugin](https://github.com/jk1/Gradle-License-Report) by Evgeny Naumenko, licensed under [Apache 2.0 License](https://github.com/jk1/Gradle-License-Report/blob/master/LICENSE).
-
-
-
-
-# Dependencies of `io.spine.chords:spine-chords-proto-values:2.0.0-SNAPSHOT.56`
-=======
 This report was generated on **Fri Jan 03 11:15:49 CET 2025** using [Gradle-License-Report plugin](https://github.com/jk1/Gradle-License-Report) by Evgeny Naumenko, licensed under [Apache 2.0 License](https://github.com/jk1/Gradle-License-Report/blob/master/LICENSE).
 
 
 
 
 # Dependencies of `io.spine.chords:spine-chords-proto-values:2.0.0-SNAPSHOT.59`
->>>>>>> 58d2624e
 
 ## Runtime
 1.  **Group** : com.google.code.findbugs. **Name** : jsr305. **Version** : 3.0.2.
@@ -4846,21 +4806,12 @@
 
 The dependencies distributed under several licenses, are used according their commercial-use-friendly license.
 
-<<<<<<< HEAD
-This report was generated on **Tue Dec 17 13:47:08 EET 2024** using [Gradle-License-Report plugin](https://github.com/jk1/Gradle-License-Report) by Evgeny Naumenko, licensed under [Apache 2.0 License](https://github.com/jk1/Gradle-License-Report/blob/master/LICENSE).
-
-
-
-
-# Dependencies of `io.spine.chords:spine-chords-runtime:2.0.0-SNAPSHOT.56`
-=======
 This report was generated on **Fri Jan 03 11:15:50 CET 2025** using [Gradle-License-Report plugin](https://github.com/jk1/Gradle-License-Report) by Evgeny Naumenko, licensed under [Apache 2.0 License](https://github.com/jk1/Gradle-License-Report/blob/master/LICENSE).
 
 
 
 
 # Dependencies of `io.spine.chords:spine-chords-runtime:2.0.0-SNAPSHOT.59`
->>>>>>> 58d2624e
 
 ## Runtime
 1.  **Group** : com.google.code.findbugs. **Name** : jsr305. **Version** : 3.0.2.
@@ -5624,8 +5575,4 @@
 
 The dependencies distributed under several licenses, are used according their commercial-use-friendly license.
 
-<<<<<<< HEAD
-This report was generated on **Tue Dec 17 13:47:09 EET 2024** using [Gradle-License-Report plugin](https://github.com/jk1/Gradle-License-Report) by Evgeny Naumenko, licensed under [Apache 2.0 License](https://github.com/jk1/Gradle-License-Report/blob/master/LICENSE).
-=======
-This report was generated on **Fri Jan 03 11:15:51 CET 2025** using [Gradle-License-Report plugin](https://github.com/jk1/Gradle-License-Report) by Evgeny Naumenko, licensed under [Apache 2.0 License](https://github.com/jk1/Gradle-License-Report/blob/master/LICENSE).
->>>>>>> 58d2624e
+This report was generated on **Fri Jan 03 11:15:51 CET 2025** using [Gradle-License-Report plugin](https://github.com/jk1/Gradle-License-Report) by Evgeny Naumenko, licensed under [Apache 2.0 License](https://github.com/jk1/Gradle-License-Report/blob/master/LICENSE).