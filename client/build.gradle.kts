--- conflicted
+++ resolved
@@ -39,13 +39,7 @@
     implementation(Material3.Desktop.lib)
     implementation(Spine.CoreJava.server)
     implementation(project(":core"))
-<<<<<<< HEAD
-    implementation(project(":proto-model"))
-    implementation(project(":protobuf"))
-    implementation(project(":runtime"))
-=======
     implementation(project(":proto-values"))
     implementation(project(":proto"))
-    implementation(project(":codegen-runtime"))
->>>>>>> 760549e3
+    implementation(project(":runtime"))
 }