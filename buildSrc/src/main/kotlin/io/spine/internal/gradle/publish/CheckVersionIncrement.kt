--- conflicted
+++ resolved
@@ -90,12 +90,7 @@
 
     private fun Project.artifactPath(): String {
         val group = this.group as String
-<<<<<<< HEAD
-        val name = "spine-chords-${this.name}"
-=======
         val name = "$artifactPrefix${this.name}"
->>>>>>> 9cd88fac
-
         val pathElements = ArrayList(group.split('.'))
         pathElements.add(name)
         val path = pathElements.joinToString(separator = "/")
